--- conflicted
+++ resolved
@@ -1,9 +1,5 @@
 [bumpversion]
-<<<<<<< HEAD
-current_version = 0.5.5
-=======
 current_version = 0.6.0
->>>>>>> 807da6d3
 files = setup.py grab/__init__.py
 commit = True
 tag = True