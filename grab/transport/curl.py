# Copyright: 2011, Grigoriy Petukhov
# Author: Grigoriy Petukhov (http://lorien.name)
# License: BSD
import email
import logging
#import urllib
try:
    from cStringIO import StringIO
except ImportError:
    from io import BytesIO as StringIO
import threading
import random
try:
    from urlparse import urlsplit, urlunsplit
except ImportError:
    from urllib.parse import urlsplit, urlunsplit
import pycurl
import tempfile
import os
import pdb
try:
    from cookielib import CookieJar
except ImportError:
    from http.cookiejar import CookieJar

from grab.cookie import create_cookie, CookieManager
from grab.upload import UploadContent, UploadFile
from grab import error
from grab.response import Response
from grab.tools.http import (encode_cookies, smart_urlencode, normalize_unicode,
                             normalize_http_values, normalize_post_data, normalize_url)
from grab.tools.user_agent import random_user_agent
from grab.tools.encoding import smart_str, smart_unicode, decode_list, decode_pairs
from grab.util.py3k_support import *

logger = logging.getLogger('grab.transport.curl')

# @lorien: I do not understand these signals. Maybe you?

# We should ignore SIGPIPE when using pycurl.NOSIGNAL - see
# the libcurl tutorial for more info.

# http://curl.haxx.se/mail/curlpython-2005-06/0004.html
# http://curl.haxx.se/mail/lib-2010-03/0114.html

#CURLOPT_NOSIGNAL
#Pass a long. If it is 1, libcurl will not use any functions that install
# signal handlers or any functions that cause signals to be sent to the
# process. This option is mainly here to allow multi-threaded unix applications
# to still set/use all timeout options etc, without risking getting signals.
# (Added in 7.10)

#If this option is set and libcurl has been built with the standard name
# resolver, timeouts will not occur while the name resolve takes place.
# Consider building libcurl with c-ares support to enable asynchronous DNS 
# lookups, which enables nice timeouts for name resolves without signals.

try:
    import signal
    from signal import SIGPIPE, SIG_IGN
    try:
        signal.signal(SIGPIPE, SIG_IGN)
    except ValueError:
        # Ignore the exception
        # ValueError: signal only works in main thread
        pass
except ImportError:
    pass


class CurlTransport(object):
    """
    Grab transport layer using pycurl.
    """

    def __init__(self):
        self.curl = pycurl.Curl()

    def setup_body_file(self, storage_dir, storage_filename):
        if storage_filename is None:
            handle, path = tempfile.mkstemp(dir=storage_dir)
            self.body_file = os.fdopen(handle, 'wb')
        else:
            path = os.path.join(storage_dir, storage_filename)
            self.body_file = open(path, 'wb')
        self.body_path = path

    def reset(self):
        self.response_head_chunks = []
        self.response_body_chunks = []
        self.response_body_bytes_read = 0
        self.verbose_logging = False
        self.body_file = None
        self.body_path = None

        # Maybe move to super-class???
        self.request_head = ''
        self.request_body = ''
        self.request_log = ''

    def head_processor(self, chunk):
        """
        Process head of response.
        """

        #if self.config['nohead']:
            #return 0
        self.response_head_chunks.append(chunk)
        # Returning None implies that all bytes were written
        return None

    def body_processor(self, chunk):
        """
        Process body of response.
        """

        if self.config_nobody:
            self.curl._callback_interrupted = True
            return 0

        bytes_read = len(chunk)

        self.response_body_bytes_read += bytes_read
        if self.body_file:
            self.body_file.write(chunk)
        else:
            self.response_body_chunks.append(chunk)
        if self.config_body_maxsize is not None:
            if self.response_body_bytes_read > self.config_body_maxsize:
                logger.debug('Response body max size limit reached: %s' %
                             self.config_body_maxsize)
                self.curl._callback_interrupted = True
                return 0

        # Returning None implies that all bytes were written
        return None

    def debug_processor(self, _type, text):
        """
        Process request details.

        0: CURLINFO_TEXT
        1: CURLINFO_HEADER_IN
        2: CURLINFO_HEADER_OUT
        3: CURLINFO_DATA_IN
        4: CURLINFO_DATA_OUT
        5: CURLINFO_unrecognized_type
        """

        if _type == pycurl.INFOTYPE_HEADER_OUT:
            self.request_head += text

        if _type == pycurl.INFOTYPE_DATA_OUT:
            self.request_body += text

        #if _type == pycurl.INFOTYPE_TEXT:
            #if self.request_log is None:
                #self.request_log = ''
            #self.request_log += text

        if self.verbose_logging:
            if _type in (pycurl.INFOTYPE_TEXT, pycurl.INFOTYPE_HEADER_IN,
                         pycurl.INFOTYPE_HEADER_OUT):
                marker_types = {
                    pycurl.INFOTYPE_TEXT: 'i',
                    pycurl.INFOTYPE_HEADER_IN: '<',
                    pycurl.INFOTYPE_HEADER_OUT: '>',
                }
                marker = marker_types[_type]
                logger.debug('%s: %s' % (marker, text.rstrip()))

    def process_config(self, grab):
        """
        Setup curl instance with values from ``self.config``.
        """

        # Copy some config for future usage
        self.config_nobody = grab.config['nobody']
        self.config_body_maxsize = grab.config['body_maxsize']

        try:
            request_url = normalize_url(grab.config['url'])
        except Exception as ex:
            raise error.GrabInvalidUrl(u'%s: %s' % (unicode(ex), grab.config['url']))

        # py3 hack
        if not PY3K:
            request_url = smart_str(request_url)

        self.curl.setopt(pycurl.URL, request_url)

        self.curl.setopt(pycurl.FOLLOWLOCATION, 1 if grab.config['follow_location'] else 0)
        self.curl.setopt(pycurl.MAXREDIRS, grab.config['redirect_limit'])
        self.curl.setopt(pycurl.CONNECTTIMEOUT, grab.config['connect_timeout'])
        self.curl.setopt(pycurl.TIMEOUT, grab.config['timeout'])
        self.curl.setopt(pycurl.IPRESOLVE, pycurl.IPRESOLVE_V4)
        #self.curl.setopt(pycurl.DNS_CACHE_TIMEOUT, 0)
        if not grab.config['connection_reuse']:
            self.curl.setopt(pycurl.FRESH_CONNECT, 1)
            self.curl.setopt(pycurl.FORBID_REUSE, 1)

        self.curl.setopt(pycurl.NOSIGNAL, 1)
        self.curl.setopt(pycurl.HEADERFUNCTION, self.head_processor)

        if grab.config['body_inmemory']:
            self.curl.setopt(pycurl.WRITEFUNCTION, self.body_processor)
        else:
            if not grab.config['body_storage_dir']:
                raise error.GrabMisuseError('Option body_storage_dir is not defined')
            self.setup_body_file(grab.config['body_storage_dir'],
                                 grab.config['body_storage_filename'])
            self.curl.setopt(pycurl.WRITEFUNCTION, self.body_processor)

        if grab.config['verbose_logging']:
            self.verbose_logging = True

        # User-Agent
        if grab.config['user_agent'] is None:
            if grab.config['user_agent_file'] is not None:
                with open(grab.config['user_agent_file']) as inf:
                    lines = inf.read().splitlines()
                grab.config['user_agent'] = random.choice(lines)
            else:
                grab.config['user_agent'] = random_user_agent()

        # If value is None then set empty string
        # None is not acceptable because in such case
        # pycurl will set its default user agent "PycURL/x.xx.x"
        if not grab.config['user_agent']:
            grab.config['user_agent'] = ''

        self.curl.setopt(pycurl.USERAGENT, grab.config['user_agent'])

        if grab.config['debug']:
            self.curl.setopt(pycurl.VERBOSE, 1)
            self.curl.setopt(pycurl.DEBUGFUNCTION, self.debug_processor)

        # Ignore SSL errors
        self.curl.setopt(pycurl.SSL_VERIFYPEER, 0)
        self.curl.setopt(pycurl.SSL_VERIFYHOST, 0)

        # Disabled to avoid SSL3_READ_BYTES:sslv3 alert handshake failure error
        #self.curl.setopt(pycurl.SSLVERSION, pycurl.SSLVERSION_SSLv3)

        if grab.request_method == 'POST':
            self.curl.setopt(pycurl.POST, 1)
            if grab.config['multipart_post']:
                if isinstance(grab.config['multipart_post'], basestring):
                    raise error.GrabMisuseError('multipart_post option could not be a string')
                post_items = normalize_http_values(grab.config['multipart_post'],
                                                   charset=grab.config['charset'])
                # py3 hack
                if PY3K:
                    post_items = decode_pairs(post_items, grab.config['charset'])
                #import pdb; pdb.set_trace()
                self.curl.setopt(pycurl.HTTPPOST, post_items) 
            elif grab.config['post']:
                post_data = normalize_post_data(grab.config['post'], grab.config['charset'])
                # py3 hack
                #if PY3K:
                #    post_data = smart_unicode(post_data, grab.config['charset'])
                self.curl.setopt(pycurl.COPYPOSTFIELDS, post_data)
            else:
                self.curl.setopt(pycurl.POSTFIELDS, '')
        elif grab.request_method == 'PUT':
            data = grab.config['post']
            if isinstance(data, unicode) or (not PY3K and not isinstance(data, basestring)):
                # py3 hack
                #if PY3K:
                #    data = data.encode('utf-8')
                #else:
                raise error.GrabMisuseError('Value of post option could be only '\
                                            'byte string if PUT method is used')
            self.curl.setopt(pycurl.UPLOAD, 1)
            self.curl.setopt(pycurl.READFUNCTION, StringIO(data).read) 
            self.curl.setopt(pycurl.INFILESIZE, len(data))
        elif grab.request_method == 'PATCH':
            data = grab.config['post']
            if isinstance(data, unicode) or not isinstance(data, basestring):
                # py3 hack
                if PY3K:
                    data = data.encode('utf-8')
                else:
                    raise error.GrabMisuseError('Value of post option could be only byte '\
                                                'string if PATCH method is used')
            self.curl.setopt(pycurl.UPLOAD, 1)
            self.curl.setopt(pycurl.CUSTOMREQUEST, 'PATCH')
            self.curl.setopt(pycurl.READFUNCTION, StringIO(data).read) 
            self.curl.setopt(pycurl.INFILESIZE, len(data))
        elif grab.request_method == 'DELETE':
            self.curl.setopt(pycurl.CUSTOMREQUEST, 'delete')
        elif grab.request_method == 'HEAD':
            self.curl.setopt(pycurl.NOBODY, 1)
        elif grab.request_method == 'UPLOAD':
            self.curl.setopt(pycurl.UPLOAD, 1)
        elif grab.request_method == 'GET':
            self.curl.setopt(pycurl.HTTPGET, 1)
        else:
            raise error.GrabMisuseError('Invalid method: %s' % grab.request_method)
        
        headers = grab.config['common_headers']
        if grab.config['headers']:
            headers.update(grab.config['headers'])
        header_tuples = [str('%s: %s' % x) for x\
                         in headers.items()]
        self.curl.setopt(pycurl.HTTPHEADER, header_tuples)

        self.process_cookie_options(grab, request_url)

        if grab.config['referer']:
            self.curl.setopt(pycurl.REFERER, str(grab.config['referer']))

        if grab.config['proxy']:
            self.curl.setopt(pycurl.PROXY, str(grab.config['proxy'])) 
        else:
            self.curl.setopt(pycurl.PROXY, '')

        if grab.config['proxy_userpwd']:
            self.curl.setopt(pycurl.PROXYUSERPWD, str(grab.config['proxy_userpwd']))

        if grab.config['proxy_type']:
            ptype = getattr(pycurl, 'PROXYTYPE_%s' % grab.config['proxy_type'].upper())
            self.curl.setopt(pycurl.PROXYTYPE, ptype)

        if grab.config['encoding']:
            if 'gzip' in grab.config['encoding'] and not 'zlib' in pycurl.version:
                raise error.GrabMisuseError('You can not use gzip encoding because '\
                                      'pycurl was built without zlib support')
            self.curl.setopt(pycurl.ENCODING, grab.config['encoding'])

        if grab.config['userpwd']:
            self.curl.setopt(pycurl.USERPWD, str(grab.config['userpwd']))

        if grab.config.get('interface') is not None:
            self.curl.setopt(pycurl.INTERFACE, grab.config['interface'])

        if grab.config.get('reject_file_size') is not None:
            self.curl.setopt(pycurl.MAXFILESIZE, grab.config['reject_file_size'])

    def process_cookie_options(self, grab, request_url):
        host = urlsplit(request_url).netloc.split(':')[0]
        host_nowww = host
        if host_nowww.startswith('www.'):
            host_nowww = host_nowww[4:]

        # `cookiefile` option should be processed before `cookies` option
        # because `load_cookies` updates `cookies` option
        if grab.config['cookiefile']:
            grab.cookies.load_from_file(grab.config['cookiefile'])

        if grab.config['cookies']:
            if not isinstance(grab.config['cookies'], dict):
                raise error.GrabMisuseError('cookies option should be a dict')
            for name, value in grab.config['cookies'].items():
                if '.' in host_nowww:
                    domain = host_nowww
                else:
                    domain = ''
                grab.cookies.set(
                    #name=normalize_unicode(name, grab.config['charset']),
                    #value=normalize_unicode(value, grab.config['charset']),
                    name=name,
                    value=value,
                    domain=domain
                )

        # Erase known cookies stored in pycurl handler
        self.curl.setopt(pycurl.COOKIELIST, 'ALL')

        # Enable pycurl cookie processing mode
        self.curl.setopt(pycurl.COOKIELIST, '')

        # TODO: At this point we should use cookielib magic
        # to pick up cookies for the current requests
        for cookie in grab.cookies.cookiejar:
            cookie_domain = cookie.domain
            http_only = cookie_domain.startswith('#httponly_')
            if http_only:
                cookie_domain = cookie_domain.replace('#httponly_', '')
            if not cookie_domain or host_nowww in cookie_domain:
<<<<<<< HEAD
                if '.' in host_nowww:
                    tail = '; domain=%s' % cookie_domain
                else:
                    tail = ''
                encoded = encode_cookies({cookie.name: cookie.value}, join=True,
                                         charset=grab.config['charset'])
                self.curl.setopt(pycurl.COOKIELIST, b'Set-Cookie: ' + encoded + tail.encode('ascii'))
=======
                encoded = encode_cookies({cookie.name: cookie.value}, join=True,
                                         charset=grab.config['charset'])
                cookie_string = b'Set-Cookie: ' + encoded
                if len(cookie.path) != 0:
                    cookie_string += b'; path=' + cookie.path
                if '.' in host_nowww:
                    cookie_string += b'; domain=' + cookie_domain
                if http_only:
                    cookie_string += b'; HttpOnly'
                self.curl.setopt(pycurl.COOKIELIST, cookie_string)

>>>>>>> dcd14cff

    def request(self):

        try:
            self.curl.perform()
        except pycurl.error as ex:
            # CURLE_WRITE_ERROR (23)
            # An error occurred when writing received data to a local file, or
            # an error was returned to libcurl from a write callback.
            # This exception should be ignored if _callback_interrupted flag
            # is enabled (this happens when nohead or nobody options enabled)
            #
            # Also this error is raised when curl receives KeyboardInterrupt
            # while it is processing some callback function
            # (WRITEFUNCTION, HEADERFUNCTIO, etc)
            if 23 == ex.args[0]:
                if getattr(self.curl, '_callback_interrupted', None) is True:
                    self.curl._callback_interrupted = False
                else:
                    raise error.GrabNetworkError(ex.args[0], ex.args[1])
            else:
                if ex.args[0] == 28:
                    raise error.GrabTimeoutError(ex.args[0], ex.args[1])
                elif ex.args[0] == 7:
                    raise error.GrabConnectionError(ex.args[0], ex.args[1])
                elif ex.args[0] == 67:
                    raise error.GrabAuthError(ex.args[0], ex.args[1])
                elif ex.args[0] == 47:
                    raise error.GrabTooManyRedirectsError(ex.args[0], ex.args[1])
                else:
                    raise error.GrabNetworkError(ex.args[0], ex.args[1])

    def prepare_response(self, grab):
        # py3 hack
        if PY3K:
            self.response_head_chunks = decode_list(self.response_head_chunks)

        if self.body_file:
            self.body_file.close()
        response = Response()
        response.head = ''.join(self.response_head_chunks)
        if self.body_path:
            response.body_path = self.body_path
        else:
            response.body = b''.join(self.response_body_chunks)

        # Clear memory
        self.response_head_chunks = []
        self.response_body_chunks = []

        response.code = self.curl.getinfo(pycurl.HTTP_CODE)
        response.total_time = self.curl.getinfo(pycurl.TOTAL_TIME)
        response.connect_time = self.curl.getinfo(pycurl.CONNECT_TIME)
        response.name_lookup_time = self.curl.getinfo(pycurl.NAMELOOKUP_TIME)
        response.download_size = self.curl.getinfo(pycurl.SIZE_DOWNLOAD)
        response.upload_size = self.curl.getinfo(pycurl.SIZE_UPLOAD)
        response.download_speed = self.curl.getinfo(pycurl.SPEED_DOWNLOAD)

        response.url = self.curl.getinfo(pycurl.EFFECTIVE_URL)

        if grab.config['document_charset'] is not None:
            response.parse(charset=grab.config['document_charset'])
        else:
            response.parse()

        response.cookies = CookieManager(self.extract_cookiejar())

        # We do not need anymore cookies stored in the
        # curl instance so drop them
        self.curl.setopt(pycurl.COOKIELIST, 'ALL')
        return response

    def extract_cookiejar(self):
        """
        Extract cookies that pycurl instance knows.

        Returns `CookieJar` object.
        """

        # Example of line:
        # www.google.com\tFALSE\t/accounts/\tFALSE\t0\tGoogleAccountsLocale_session\ten
        # Fields:
        # * domain
        # * whether or not all machines under that domain can read the cookie's information.
        # * path
        # * Secure Flag: whether or not a secure connection (HTTPS) is required to read the cookie.
        # * exp. timestamp
        # * name
        # * value
        cookiejar = CookieJar()
        for line in self.curl.getinfo(pycurl.INFO_COOKIELIST):
            values = line.split('\t')
            # old
            #cookies[values[-2]] = values[-1]
            # new
            cookie = create_cookie(
                name=values[5],
                value=values[6],
                domain=values[0],
                path=values[2],
                secure=values[3] == "TRUE",
                expires=int(values[4]) if values[4] else None,
            )
            cookiejar.set_cookie(cookie)
        return cookiejar

    def __getstate__(self):
        """
        Reset curl attribute which could not be pickled.
        """
        state = self.__dict__.copy()
        state['curl'] = None
        return state

    def __setstate__(self, state):
        """
        Create pycurl instance after Grab instance was restored
        from pickled state.
        """

        state['curl'] = pycurl.Curl()
        self.__dict__ = state


#from grab.base import BaseGrab
#class GrabCurl(CurlTransportExtension, BaseGrab):
    #pass<|MERGE_RESOLUTION|>--- conflicted
+++ resolved
@@ -378,27 +378,16 @@
             if http_only:
                 cookie_domain = cookie_domain.replace('#httponly_', '')
             if not cookie_domain or host_nowww in cookie_domain:
-<<<<<<< HEAD
-                if '.' in host_nowww:
-                    tail = '; domain=%s' % cookie_domain
-                else:
-                    tail = ''
-                encoded = encode_cookies({cookie.name: cookie.value}, join=True,
-                                         charset=grab.config['charset'])
-                self.curl.setopt(pycurl.COOKIELIST, b'Set-Cookie: ' + encoded + tail.encode('ascii'))
-=======
                 encoded = encode_cookies({cookie.name: cookie.value}, join=True,
                                          charset=grab.config['charset'])
                 cookie_string = b'Set-Cookie: ' + encoded
                 if len(cookie.path) != 0:
-                    cookie_string += b'; path=' + cookie.path
+                    cookie_string += b'; path=' + cookie.path.encode('ascii')
                 if '.' in host_nowww:
-                    cookie_string += b'; domain=' + cookie_domain
+                    cookie_string += b'; domain=' + cookie_domain.encode('ascii')
                 if http_only:
                     cookie_string += b'; HttpOnly'
                 self.curl.setopt(pycurl.COOKIELIST, cookie_string)
-
->>>>>>> dcd14cff
 
     def request(self):
 
