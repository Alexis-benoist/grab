--- conflicted
+++ resolved
@@ -15,18 +15,15 @@
 
 if config and config['GRAB_ACTIVATE_VIRTUALENV']:
     activate_script = os.path.join(config['GRAB_ACTIVATE_VIRTUALENV'], 'bin/activate_this.py')
-<<<<<<< HEAD
     # py3 hack
     if PY3K:
-        exec(compile(open(activate_script).read(), activate_script, 'exec'))
+        exec(compile(open(activate_script).read(), activate_script, 'exec'),
+             dict(__file__=activate_script))
     else:
-        execfile(activate_script)
-=======
-    execfile(activate_script, dict(__file__=activate_script))
+        execfile(activate_script, dict(__file__=activate_script))
 
 if config and config['GRAB_DJANGO_SETTINGS']:
     os.environ['DJANGO_SETTINGS_MODULE'] = 'settings'
->>>>>>> 77cfb515
 
 def setup_logging(action, level):
     root = logging.getLogger()
