--- conflicted
+++ resolved
@@ -24,6 +24,10 @@
 from grab.kit.error import KitError
 from grab.kit.network_reply import KitNetworkReply
 
+# Backward compatibility for unicode function
+if sys.version_info >= (3,):
+    unicode = str
+
 logger = logging.getLogger('grab.kit')
 
 class Resource(object):
@@ -196,14 +200,8 @@
     logging.basicConfig(level=logging.DEBUG)
 
     br = Kit(gui=False)
-<<<<<<< HEAD
-    resp = br.request('http://httpbin.org/post', method='post', cookies={'foo': 'bar'},
-                      data='foo=bar')
-    print(resp.body)
-=======
     #resp = br.request('http://httpbin.org/post', method='post', cookies={'foo': 'bar'},
                       #data='foo=bar')
-    #print resp.body
+    #print(resp.body)
     resp = br.request('http://ya.ru/')
-    print unicode(br.page.mainFrame().documentElement().findFirst('title').toPlainText())
->>>>>>> 6f3149b0
+    print(unicode(br.page.mainFrame().documentElement().findFirst('title').toPlainText()))