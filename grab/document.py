# Copyright: 2013, Grigoriy Petukhov
# Author: Grigoriy Petukhov (http://lorien.name)
# License: MIT
"""
The Document class is the result of network request made with Grab instance.
"""
import email
import os
import re

# FIXME: split to modules, make smaller
# pylint: disable=too-many-lines
import weakref
from copy import copy

try:
    import ujson as json
except ImportError:
    import json

import codecs
import logging
import tempfile
import threading
import webbrowser
from datetime import datetime
from io import BytesIO, StringIO
from urllib.parse import parse_qs, urljoin, urlsplit

import defusedxml.lxml
from lxml.etree import ParserError, XMLParser  # pytype: disable=import-error
from lxml.html import CheckboxValues, HTMLParser, MultipleSelectOptions
from selection import XpathSelector

from grab.const import NULL
from grab.cookie import CookieManager
from grab.error import DataNotFound, GrabMisuseError
from grab.util.files import hashed_path
from grab.util.html import decode_entities, find_refresh_url
from grab.util.html import fix_special_entities as fix_special_entities_func
from grab.util.http import smart_urlencode
from grab.util.rex import normalize_regexp
from grab.util.text import normalize_spaces
from grab.util.warning import warn

NULL_BYTE = chr(0)
RE_XML_DECLARATION = re.compile(rb"^[^<]{,100}<\?xml[^>]+\?>", re.I)
RE_DECLARATION_ENCODING = re.compile(rb'encoding\s*=\s*["\']([^"\']+)["\']')
RE_META_CHARSET = re.compile(rb"<meta[^>]+content\s*=\s*[^>]+charset=([-\w]+)", re.I)
RE_META_CHARSET_HTML5 = re.compile(rb'<meta[^>]+charset\s*=\s*[\'"]?([-\w]+)', re.I)
RE_UNICODE_XML_DECLARATION = re.compile(
    RE_XML_DECLARATION.pattern.decode("utf-8"), re.I
)

# Bom processing logic was copied from
# https://github.com/scrapy/w3lib/blob/master/w3lib/encoding.py
_BOM_TABLE = [
    (codecs.BOM_UTF32_BE, "utf-32-be"),
    (codecs.BOM_UTF32_LE, "utf-32-le"),
    (codecs.BOM_UTF16_BE, "utf-16-be"),
    (codecs.BOM_UTF16_LE, "utf-16-le"),
    (codecs.BOM_UTF8, "utf-8"),
]
_FIRST_CHARS = set(char[0] for (char, name) in _BOM_TABLE)
THREAD_STORAGE = threading.local()
logger = logging.getLogger("grab.document")  # pylint: disable=invalid-name


def read_bom(data):
    """Read the byte order mark in the text, if present, and
    return the encoding represented by the BOM and the BOM.

    If no BOM can be detected, (None, None) is returned.
    """
    # common case is no BOM, so this is fast
    if data and data[0] in _FIRST_CHARS:
        for bom, encoding in _BOM_TABLE:
            if data.startswith(bom):
                return encoding, bom
    return None, None


class Document:
    """
    Document (in most cases it is a network response
        i.e. result of network request)
    """

    __slots__ = (
        "status",
        "code",
        "head",
        "_bytes_body",
        "body_path",
        "headers",
        "url",
        "cookies",
        "charset",
        "_unicode_body",
        "bom",
        "timestamp",
        "name_lookup_time",
        "connect_time",
        "total_time",
        "download_size",
        "upload_size",
        "download_speed",
        "error_code",
        "error_msg",
        "grab",
        "remote_ip",
        "_lxml_tree",
        "_strict_lxml_tree",
        "_pyquery",
        "_lxml_form",
        "_file_fields",
        "from_cache",
        "_grab_config",
    )

    def __init__(self, grab=None):
        self._grab_config = {}
        self.grab = None
        if grab:
            self.process_grab(grab)
        self.status = None
        self.code = None
        self.head = None
        self.headers = None
        self.url = None
        self.cookies = CookieManager()
        self.charset = "utf-8"
        self.bom = None
        self.timestamp = datetime.utcnow()
        self.name_lookup_time = 0
        self.connect_time = 0
        self.total_time = 0
        self.download_size = 0
        self.upload_size = 0
        self.download_speed = 0
        self.error_code = None
        self.error_msg = None
        self.from_cache = False

        # Body
        self.body_path = None
        self._bytes_body = None
        self._unicode_body = None

        # DOM Tree
        self._lxml_tree = None
        self._strict_lxml_tree = None

        # Pyquery
        self._pyquery = None

        # Form
        self._lxml_form = None
        self._file_fields = {}

    def process_grab(self, grab):
        # TODO: `self.grab` connection should be removed completely
        if isinstance(grab, weakref.ProxyType):
            self.grab = grab
        else:
            self.grab = weakref.proxy(grab)

        # Save some grab.config items required to
        # process content of the document
        for key in (
            "content_type",
            "fix_special_entities",
            "lowercased_tree",
            "strip_null_bytes",
        ):
            self._grab_config[key] = self.grab.config[key]

    def __call__(self, query):
        return self.select(query)

    def select(self, *args, **kwargs):
        return XpathSelector(self.tree).select(*args, **kwargs)

    def parse(self, charset=None, headers=None):
        """
        Parse headers.

        This method is called after Grab instance performs network request.
        """

        if headers:
            self.headers = headers
        else:
            # Parse headers only from last response
            # There could be multiple responses in `self.head`
            # in case of 301/302 redirect
            # Separate responses
            if self.head:
                responses = self.head.rsplit(b"\nHTTP/", 1)
                # Cut off the 'HTTP/*' line from the last response
                _, response = responses[-1].split(b"\n", 1)
                response = response.decode("utf-8", "ignore")
            else:
                response = ""
            self.headers = email.message_from_string(response)

        if charset is None:
            if isinstance(self.body, str):
                self.charset = "utf-8"
            else:
                self.detect_charset()
        else:
            self.charset = charset.lower()

        self._unicode_body = None

    def detect_charset(self):
        """
        Detect charset of the response.

        Try following methods:
        * meta[name="Http-Equiv"]
        * XML declaration
        * HTTP Content-Type header

        Ignore unknown charsets.

        Use utf-8 as fallback charset.
        """

        charset = None

        body_chunk = self.get_body_chunk()

        if body_chunk:
            # Try to extract charset from http-equiv meta tag
            match_charset = RE_META_CHARSET.search(body_chunk)
            if match_charset:
                charset = match_charset.group(1)
            else:
                match_charset_html5 = RE_META_CHARSET_HTML5.search(body_chunk)
                if match_charset_html5:
                    charset = match_charset_html5.group(1)

            # TODO: <meta charset="utf-8" />
            bom_enc, bom = read_bom(body_chunk)
            if bom_enc:
                charset = bom_enc
                self.bom = bom

            # Try to process XML declaration
            if not charset:
                if body_chunk.startswith(b"<?xml"):
                    match = RE_XML_DECLARATION.search(body_chunk)
                    if match:
                        enc_match = RE_DECLARATION_ENCODING.search(match.group(0))
                        if enc_match:
                            charset = enc_match.group(1)

        if not charset:
            if "Content-Type" in self.headers:
                pos = self.headers["Content-Type"].find("charset=")
                if pos > -1:
                    charset = self.headers["Content-Type"][(pos + 8) :]

        if charset:
            charset = charset.lower()
            if not isinstance(charset, str):
                # Convert to unicode (py2.x) or string (py3.x)
                charset = charset.decode("utf-8")
            # Check that python knows such charset
            try:
                codecs.lookup(charset)
            except LookupError:
<<<<<<< HEAD
                logger.debug(
                    "Unknown charset found: %s." " Using utf-8 instead.", charset
                )
=======
                logger.debug("Unknown charset found: %s. Using utf-8 istead.", charset)
>>>>>>> 07433d4e
                self.charset = "utf-8"
            else:
                self.charset = charset

    def copy(self, new_grab=None):
        """
        Clone the Response object.
        """

        obj = self.__class__()
        obj.process_grab(new_grab if new_grab else self.grab)

        copy_keys = (
            "status",
            "code",
            "head",
            "body",
            "total_time",
            "connect_time",
            "name_lookup_time",
            "url",
            "charset",
            "_unicode_body",
            "_grab_config",
        )
        for key in copy_keys:
            setattr(obj, key, getattr(self, key))

        obj.headers = copy(self.headers)
        # TODO: Maybe, deepcopy?
        obj.cookies = copy(self.cookies)

        return obj

    def save(self, path):
        """
        Save response body to file.
        """

        path_dir = os.path.split(path)[0]
        if not os.path.exists(path_dir):
            try:
                os.makedirs(path_dir)
            except OSError:
                pass

        with open(path, "wb") as out:
            out.write(self._bytes_body if self._bytes_body is not None else b"")

    def save_hash(self, location, basedir, ext=None):
        """
        Save response body into file with special path
        built from hash. That allows to lower number of files
        per directory.

        :param location: URL of file or something else. It is
            used to build the SHA1 hash.
        :param basedir: base directory to save the file. Note that
            file will not be saved directly to this directory but to
            some sub-directory of `basedir`
        :param ext: extension which should be appended to file name. The
            dot is inserted automatically between filename and extension.
        :returns: path to saved file relative to `basedir`

        Example::

            >>> url = 'http://yandex.ru/logo.png'
            >>> g.go(url)
            >>> g.response.save_hash(url, 'some_dir', ext='png')
            'e8/dc/f2918108788296df1facadc975d32b361a6a.png'
            # the file was saved to $PWD/some_dir/e8/dc/...

        TODO: replace `basedir` with two options: root and save_to. And
        returns save_to + path
        """

        if isinstance(location, str):
            location = location.encode("utf-8")
        rel_path = hashed_path(location, ext=ext)
        path = os.path.join(basedir, rel_path)
        if not os.path.exists(path):
            path_dir, _ = os.path.split(path)
            try:
                os.makedirs(path_dir)
            except OSError:
                pass
            with open(path, "wb") as out:
                out.write(self._bytes_body)
        return rel_path

    @property
    def json(self):
        """
        Return response body deserialized into JSON object.
        """

        return json.loads(self.body.decode(self.charset))

    def url_details(self):
        """
        Return result of urlsplit function applied to response url.
        """

        return urlsplit(self.url)

    def query_param(self, key):
        """
        Return value of parameter in query string.
        """

        return parse_qs(self.url_details().query)[key][0]

    def browse(self):
        """
        Save response in temporary file and open it in GUI browser.
        """

        _, path = tempfile.mkstemp()
        self.save(path)
        webbrowser.open("file://" + path)

    @property
    def time(self):
        warn(
            "Attribute `Document.time` is deprecated. "
            "Use `Document.total_time` instead."
        )
        return self.total_time

    def __getstate__(self):
        """
        Reset cached lxml objects which could not be pickled.
        """
        state = {}
        for cls in type(self).mro():
            cls_slots = getattr(cls, "__slots__", ())
            for slot in cls_slots:
                if slot != "__weakref__":
                    if hasattr(self, slot):
                        state[slot] = getattr(self, slot)
        state["_lxml_tree"] = None
        state["_strict_lxml_tree"] = None
        state["_lxml_form"] = None
        return state

    def __setstate__(self, state):
        for slot, value in state.items():
            setattr(self, slot, value)

    def get_meta_refresh_url(self):
        return find_refresh_url(self.unicode_body())

    # TextExtension methods

    def text_search(self, anchor, byte=False):
        """
        Search the substring in response body.

        :param anchor: string to search
        :param byte: if False then `anchor` should be the
            unicode string, and search will be performed in
            `response.unicode_body()` else `anchor` should be the byte-string
            and search will be performed in `response.body`

        If substring is found return True else False.
        """

        if isinstance(anchor, str):
            if byte:
                raise GrabMisuseError("The anchor should be bytes string in byte mode")
            return anchor in self.unicode_body()
        if byte:
            return anchor in self.body
        raise GrabMisuseError("The anchor should be byte string in non-byte mode")

    def text_assert(self, anchor, byte=False):
        """
        If `anchor` is not found then raise `DataNotFound` exception.
        """

        if not self.text_search(anchor, byte=byte):
            raise DataNotFound("Substring not found: %s" % anchor)

    def text_assert_any(self, anchors, byte=False):
        """
        If no `anchors` were found then raise `DataNotFound` exception.
        """

        found = False
        for anchor in anchors:
            if self.text_search(anchor, byte=byte):
                found = True
                break
        if not found:
            raise DataNotFound("Substrings not found: %s" % ", ".join(anchors))

    # RegexpExtension methods

    def rex_text(self, regexp, flags=0, byte=False, default=NULL):
        """
        Search regular expression in response body and return content of first
        matching group.

        :param byte: if False then search is performed in
            `response.unicode_body()` else the rex is searched in `response.body`.
        """

        # pylint: disable=no-member
        try:
            match = self.rex_search(regexp, flags=flags, byte=byte)
        except DataNotFound as ex:
            if default is NULL:
                raise DataNotFound("Regexp not found") from ex
            return default
        else:
            return normalize_spaces(decode_entities(match.group(1)))

    def rex_search(self, regexp, flags=0, byte=False, default=NULL):
        """
        Search the regular expression in response body.

        :param byte: if False then search is performed in `response.unicode_body()`
            else the rex is searched in `response.body`.

        Note: if you use default non-byte mode than do not forget to build your
            regular expression with re.U flag.

        Return found match object or None

        """

        regexp = normalize_regexp(regexp, flags)
        match = None
        if byte:
            if not isinstance(regexp.pattern, str):
                match = regexp.search(self.body)
        else:
            if isinstance(regexp.pattern, str):
                ubody = self.unicode_body()
                match = regexp.search(ubody)
        if match:
            return match
        if default is NULL:
            raise DataNotFound("Could not find regexp: %s" % regexp)
        return default

    def rex_assert(self, rex, byte=False):
        """
        If `rex` expression is not found then raise `DataNotFound` exception.
        """

        self.rex_search(rex, byte=byte)

    # PyqueryExtension methods

    @property
    def pyquery(self):
        """
        Returns pyquery handler.
        """

        if not self._pyquery:
            # pytype: disable=import-error
            from pyquery import PyQuery  # pylint: disable=import-outside-toplevel

            # pytype: enable=import-error

            self._pyquery = PyQuery(self.tree)
        return self._pyquery

    # BodyExtension methods

    def get_body_chunk(self):
        body_chunk = None
        if self.body_path:
            with open(self.body_path, "rb") as inp:
                body_chunk = inp.read(4096)
        elif self._bytes_body:
            body_chunk = self._bytes_body[:4096]
        return body_chunk

    def convert_body_to_unicode(
        self, body, bom, charset, ignore_errors, fix_special_entities
    ):
        # How could it be unicode???
        # if isinstance(body, unicode):
        # body = body.encode('utf-8')
        if bom:
            body = body[len(self.bom) :]
        if fix_special_entities:
            body = fix_special_entities_func(body)
        if ignore_errors:
            errors = "ignore"
        else:
            errors = "strict"
        return body.decode(charset, errors).strip()

    def read_body_from_file(self):
        with open(self.body_path, "rb") as inp:
            return inp.read()

    def unicode_body(self, ignore_errors=True, fix_special_entities=True):
        """
        Return response body as unicode string.
        """

        if not self._unicode_body:
            self._unicode_body = self.convert_body_to_unicode(
                body=self.body,
                bom=self.bom,
                charset=self.charset,
                ignore_errors=ignore_errors,
                fix_special_entities=fix_special_entities,
            )
        return self._unicode_body

    def _read_body(self):
        if self.body_path:
            return self.read_body_from_file()
        return self._bytes_body

    def _write_body(self, body):
        if isinstance(body, str):
            raise GrabMisuseError("Document.body could be only byte string.")
        if self.body_path:
            with open(self.body_path, "wb") as out:
                out.write(body)
            self._bytes_body = None
        else:
            self._bytes_body = body
        self._unicode_body = None

    body = property(_read_body, _write_body)

    # DomTreeExtension methods

    @property
    def tree(self):
        """
        Return DOM tree of the document built with HTML DOM builder.
        """

        if self._grab_config["content_type"] == "xml":
            return self.build_xml_tree()
        return self.build_html_tree()

    @classmethod
    def _build_dom(cls, content, mode):
        assert mode in ("html", "xml")
        if mode == "html":
            if not hasattr(THREAD_STORAGE, "html_parser"):
                THREAD_STORAGE.html_parser = HTMLParser()
            dom = defusedxml.lxml.parse(
                StringIO(content), parser=THREAD_STORAGE.html_parser
            )
            return dom.getroot()
        if not hasattr(THREAD_STORAGE, "xml_parser"):
            THREAD_STORAGE.xml_parser = XMLParser()
        dom = defusedxml.lxml.parse(BytesIO(content), parser=THREAD_STORAGE.xml_parser)
        return dom.getroot()

    def build_html_tree(self):
        if self._lxml_tree is None:
            fix_setting = self._grab_config["fix_special_entities"]
            body = self.unicode_body(fix_special_entities=fix_setting).strip()
            if self._grab_config["lowercased_tree"]:
                body = body.lower()
            if self._grab_config["strip_null_bytes"]:
                body = body.replace(NULL_BYTE, "")
            # py3 hack
            body = RE_UNICODE_XML_DECLARATION.sub("", body)
            if not body:
                # Generate minimal empty content
                # which will not break lxml parser
                body = "<html></html>"
            try:
                self._lxml_tree = self._build_dom(body, "html")
            except Exception as ex:  # pylint: disable=broad-except
                # FIXME: write test for this case
                if (
                    isinstance(ex, ParserError)
                    and "Document is empty" in str(ex)
                    and "<html" not in body
                ):
                    # Fix for "just a string" body
                    body = "<html>%s</html>" % body
                    self._lxml_tree = self._build_dom(body, "html")

                # FIXME: write test for this case
                elif (
                    isinstance(ex, TypeError)
                    and "object of type 'NoneType' has no len" in str(ex)
                    and "<html" not in body
                ):

                    # Fix for smth like "<frameset></frameset>"
                    body = "<html>%s</html>" % body
                    self._lxml_tree = self._build_dom(body, "html")
                else:
                    raise
        return self._lxml_tree

    @property
    def xml_tree(self):
        """
        Return DOM-tree of the document built with XML DOM builder.
        """
        warn(
            "Attribute `grab.xml_tree` is deprecated. "
            "Use `Grab.doc.tree` attribute "
            'AND content_type="xml" option instead.'
        )
        return self.build_xml_tree()

    def build_xml_tree(self):
        if self._strict_lxml_tree is None:
            self._strict_lxml_tree = self._build_dom(self.body, "xml")
        return self._strict_lxml_tree

    # FormExtension methods

    def choose_form(self, number=None, xpath=None, name=None, **kwargs):
        """
        Set the default form.

        :param number: number of form (starting from zero)
        :param id: value of "id" attribute
        :param name: value of "name" attribute
        :param xpath: XPath query
        :raises: :class:`DataNotFound` if form not found
        :raises: :class:`GrabMisuseError`
            if method is called without parameters

        Selected form will be available via `form` attribute of `Grab`
        instance. All form methods will work with default form.

        Examples::

            # Select second form
            g.choose_form(1)

            # Select by id
            g.choose_form(id="register")

            # Select by name
            g.choose_form(name="signup")

            # Select by xpath
            g.choose_form(xpath='//form[contains(@action, "/submit")]')
        """

        id_ = kwargs.pop("id", None)
        if id_ is not None:
            try:
                self._lxml_form = self.select('//form[@id="%s"]' % id_).node()
            except IndexError as ex:
                raise DataNotFound("There is no form with id: %s" % id_) from ex
        elif name is not None:
            try:
                self._lxml_form = self.select('//form[@name="%s"]' % name).node()
            except IndexError as ex:
                raise DataNotFound("There is no form with name: %s" % name) from ex
        elif number is not None:
            try:
                self._lxml_form = self.tree.forms[number]
            except IndexError as ex:
                raise DataNotFound("There is no form with number: %s" % number) from ex
        elif xpath is not None:
            try:
                self._lxml_form = self.select(xpath).node()
            except IndexError as ex:
                raise DataNotFound("Could not find form with xpath: %s" % xpath) from ex
        else:
            raise GrabMisuseError(
                "choose_form methods requires one of "
                "[number, id, name, xpath] arguments"
            )

    @property
    def form(self):
        """
        This attribute points to default form.

        If form was not selected manually then select the form
        which has the biggest number of input elements.

        The form value is just an `lxml.html` form element.

        Example::

            g.go('some URL')
            # Choose form automatically
            print g.form

            # And now choose form manually
            g.choose_form(1)
            print g.form
        """

        if self._lxml_form is None:
            forms = [
                (idx, len(list(x.fields))) for idx, x in enumerate(self.tree.forms)
            ]
            if forms:
                idx = sorted(forms, key=lambda x: x[1], reverse=True)[0][0]
                self.choose_form(idx)
            else:
                raise DataNotFound("Response does not contains any form")
        return self._lxml_form

    def set_input(self, name, value):
        """
        Set the value of form element by its `name` attribute.

        :param name: name of element
        :param value: value which should be set to element

        To check/uncheck the checkbox pass boolean value.

        Example::

            g.set_input('sex', 'male')

            # Check the checkbox
            g.set_input('accept', True)
        """

        if self._lxml_form is None:
            self.choose_form_by_element('.//*[@name="%s"]' % name)
        elem = self.form.inputs[name]  # pylint: disable=no-member

        processed = False
        if getattr(elem, "type", None) == "checkbox":
            if isinstance(value, bool):
                elem.checked = value
                processed = True

        if not processed:
            # We need to remember original values of file fields
            # Because lxml will convert UploadContent/UploadFile object to
            # string
            if getattr(elem, "type", "").lower() == "file":
                self._file_fields[name] = value
                elem.value = ""
            else:
                elem.value = value

    def set_input_by_id(self, _id, value):
        """
        Set the value of form element by its `id` attribute.

        :param _id: id of element
        :param value: value which should be set to element
        """

        xpath = './/*[@id="%s"]' % _id
        if self._lxml_form is None:
            self.choose_form_by_element(xpath)
        sel = XpathSelector(self.form)
        elem = sel.select(xpath).node()
        # pylint: disable=no-member
        return self.set_input(elem.get("name"), value)

    def set_input_by_number(self, number, value):
        """
        Set the value of form element by its number in the form

        :param number: number of element
        :param value: value which should be set to element
        """

        sel = XpathSelector(self.form)
        elem = sel.select('.//input[@type="text"]')[number].node()
        return self.set_input(elem.get("name"), value)

    def set_input_by_xpath(self, xpath, value):
        """
        Set the value of form element by xpath

        :param xpath: xpath path
        :param value: value which should be set to element
        """

        elem = self.select(xpath).node()

        if self._lxml_form is None:
            # Explicitly set the default form
            # which contains found element
            parent = elem
            while True:
                parent = parent.getparent()  # pylint: disable=no-member
                if parent.tag == "form":
                    self._lxml_form = parent
                    break

        # pylint: disable=no-member
        return self.set_input(elem.get("name"), value)

    # FIXME:
    # * Remove set_input_by_id
    # * Remove set_input_by_number
    # * New method: set_input_by(id=None, number=None, xpath=None)

    def get_form_request(
        self, submit_name=None, url=None, extra_post=None, remove_from_post=None
    ):
        """
        Submit default form.

        :param submit_name: name of button which should be "clicked" to
            submit form
        :param url: explicitly specify form action url
        :param extra_post: (dict or list of pairs) additional form data which
            will override data automatically extracted from the form.
        :param remove_from_post: list of keys to remove from the submitted data

        Following input elements are automatically processed:

        * input[type="hidden"] - default value
        * select: value of last option
        * radio - ???
        * checkbox - ???

        Multipart forms are correctly recognized by grab library.
        """

        # pylint: disable=no-member

        post = self.form_fields()

        # Build list of submit buttons which have a name
        submit_controls = {}
        for elem in self.form.inputs:
            if (
                elem.tag == "input"
                and elem.type == "submit"
                and elem.get("name") is not None
            ):
                submit_controls[elem.name] = elem

        # All this code need only for one reason:
        # to not send multiple submit keys in form data
        # in real life only this key is submitted whose button
        # was pressed
        if submit_controls:
            # If name of submit control is not given then
            # use the name of first submit control
            if submit_name is None or submit_name not in submit_controls:
                controls = sorted(submit_controls.values(), key=lambda x: x.name)
                submit_name = controls[0].name

            # Form data should contain only one submit control
            for name in submit_controls:
                if name != submit_name:
                    if name in post:
                        del post[name]

        if url:
            action_url = urljoin(self.url, url)
        else:
            action_url = urljoin(self.url, self.form.action)

        # Values from `extra_post` should override values in form
        # `extra_post` allows multiple value of one key

        # Process saved values of file fields
        if self.form.method == "POST":
            if "multipart" in self.form.get("enctype", ""):
                for key, obj in self._file_fields.items():
                    post[key] = obj

        post_items = list(post.items())
        del post

        if extra_post:
            if isinstance(extra_post, dict):
                extra_post_items = extra_post.items()
            else:
                extra_post_items = extra_post

            # Drop existing post items with such key
            keys_to_drop = {x for x, y in extra_post_items}
            for key in keys_to_drop:
                post_items = [(x, y) for x, y in post_items if x != key]

            for key, value in extra_post_items:
                post_items.append((key, value))

        if remove_from_post:
            post_items = [(x, y) for x, y in post_items if x not in remove_from_post]

        result = {
            "multipart_post": None,
            "post": None,
            "url": None,
        }

        if self.form.method == "POST":
            if "multipart" in self.form.get("enctype", ""):
                result["multipart_post"] = post_items
                # self.grab.setup(multipart_post=post_items)
            else:
                result["post"] = post_items
                # self.grab.setup(post=post_items)
            result["url"] = action_url
            # self.grab.setup(url=action_url)

        else:
            url = action_url.split("?")[0] + "?" + smart_urlencode(post_items)
            result["url"] = url
            # self.grab.setup(url=url)

        return result

        # if make_request:
        #    return self.grab.request()
        # else:
        #    return None

    def submit(self, *args, **kwargs):
        warn(
            "Method `Document.submit` is deprecated. "
            "Use `Grab.submit` method instead.",
            stacklevel=3,
        )
        self.grab.submit(*args, **kwargs)

    def form_fields(self):
        """
        Return fields of default form.

        Fill some fields with reasonable values.
        """

        fields = dict(self.form.fields)  # pylint: disable=no-member

        fields_to_remove = set()

        for key, val in list(fields.items()):
            if isinstance(val, CheckboxValues):
                if not len(val):  # pylint: disable=len-as-condition
                    del fields[key]
                elif len(val) == 1:
                    fields[key] = val.pop()
                else:
                    fields[key] = list(val)
            if isinstance(val, MultipleSelectOptions):
                if not len(val):  # pylint: disable=len-as-condition
                    del fields[key]
                elif len(val) == 1:
                    fields[key] = val.pop()
                else:
                    fields[key] = list(val)

        for elem in self.form.inputs:  # pylint: disable=no-member
            # Ignore elements without name
            if not elem.get("name"):
                continue

            # Do not submit disabled fields
            # http://www.w3.org/TR/html4/interact/forms.html#h-17.12
            if elem.get("disabled"):
                if elem.name in fields:
                    fields_to_remove.add(elem.name)
            elif getattr(elem, "type", None) == "checkbox":
                if not elem.checked:
                    if elem.name is not None:
                        if elem.name in fields and fields[elem.name] is None:
                            fields_to_remove.add(elem.name)
            else:
                if elem.name in fields_to_remove:
                    fields_to_remove.remove(elem.name)
                if elem.tag == "select":
                    if elem.name in fields and fields[elem.name] is None:
                        if elem.value_options:
                            fields[elem.name] = elem.value_options[0]

                elif getattr(elem, "type", None) == "radio":
                    if fields[elem.name] is None:
                        fields[elem.name] = elem.get("value")
        for fname in fields_to_remove:
            del fields[fname]
        return fields

    def choose_form_by_element(self, xpath):
        elem = self.select(xpath).node()
        while elem is not None:
            if elem.tag == "form":  # pylint: disable=no-member
                self._lxml_form = elem
                return
            elem = elem.getparent()  # pylint: disable=no-member
        self._lxml_form = None<|MERGE_RESOLUTION|>--- conflicted
+++ resolved
@@ -272,13 +272,7 @@
             try:
                 codecs.lookup(charset)
             except LookupError:
-<<<<<<< HEAD
-                logger.debug(
-                    "Unknown charset found: %s." " Using utf-8 instead.", charset
-                )
-=======
-                logger.debug("Unknown charset found: %s. Using utf-8 istead.", charset)
->>>>>>> 07433d4e
+                logger.debug("Unknown charset found: %s. Using utf-8 instead.", charset)
                 self.charset = "utf-8"
             else:
                 self.charset = charset
