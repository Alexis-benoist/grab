--- conflicted
+++ resolved
@@ -1,13 +1,7 @@
 import re
 from copy import deepcopy
 
-<<<<<<< HEAD
 from grab.tools.text import normalize_space, find_number
-=======
-from grab.tools.text import (normalize_space as normalize_space_func,
-                             find_number)
-
->>>>>>> 6894a74a
 
 def find_content_blocks(tree, min_length=None):
     """
