from __future__ import absolute_import
import types
import signal
import inspect
import traceback
import logging
from collections import defaultdict
import os
import time
import json
try:
    import cPickle as pickle
except ImportError:
    import pickle
try:
    import anydbm as dbm
except ImportError:
    import dbm
import multiprocessing
import zlib
from hashlib import sha1
try:
    from urlparse import urljoin
except ImportError:
    from urllib.parse import urljoin
from random import randint
try:
    import Queue as queue
except ImportError:
    import queue

from ..base import GLOBAL_STATE, Grab
from .error import (SpiderError, SpiderMisuseError, FatalError,
                    StopTaskProcessing, NoTaskHandler, NoDataHandler)
from .task import Task, NullTask
from .data import Data
from .pattern import SpiderPattern
from .stat  import SpiderStat
from .transport.multicurl import MulticurlTransport
from ..proxylist import ProxyList
from grab.util.misc import camel_case_to_underscore

from grab.util.py2old_support import *
from grab.util.py3k_support import *

DEFAULT_TASK_PRIORITY = 100
RANDOM_TASK_PRIORITY_RANGE = (50, 100)
NULL = object()

logger = logging.getLogger('grab.spider.base')
logger_verbose = logging.getLogger('grab.spider.base.verbose')
# If you need verbose logging just
# change logging level of that logger
logger_verbose.setLevel(logging.FATAL)

class Spider(SpiderPattern, SpiderStat):
    """
    Asynchronious scraping framework.
    """

    # You can define here some urls and initial tasks
    # with name "initial" will be created from these
    # urls
    # If the logic of generating initial tasks is complex
    # then consider to use `task_generator` method instead of
    # `initial_urls` attribute
    initial_urls = None

    # The base url which is used to resolve all relative urls
    # The resolving takes place in `add_task` method
    base_url = None

    middlewares = []
    middleware_points = {
        'response': [],
    }

    def __init__(self, thread_number=3,
                 network_try_limit=10, task_try_limit=10,
                 request_pause=NULL,
                 priority_mode='random',
                 meta=None,
                 only_cache=False,
                 config=None,
                 slave=False,
                 max_task_generator_chunk=None,
                 ):
        """
        Arguments:
        * thread-number - Number of concurrent network streams
        * network_try_limit - How many times try to send request
            again if network error was occuried, use 0 to disable
        * network_try_limit - Limit of tries to execute some task
            this is not the same as network_try_limit
            network try limit limits the number of tries which
            are performed automaticall in case of network timeout
            of some other physical error
            but task_try_limit limits the number of attempts which
            are scheduled manually in the spider business logic
        * priority_mode - could be "random" or "const"
        * meta - arbitrary user data
        * retry_rebuid_user_agent - generate new random user-agent for each
            network request which is performed again due to network error
        """

        self.slave = slave

        self.max_task_generator_chunk = max_task_generator_chunk
        self.timers = {}
        self.time_points = {}
        self.start_timer('total')
        if config is not None:
            self.config = config
        else:
            # Fix curcular import error
            from grab.util.config import Config
            self.config = Config()

        self.taskq = None

        if meta:
            self.meta = meta
        else:
            self.meta = {}

        self.task_generator_enabled = False
        self.only_cache = only_cache
        self.thread_number = thread_number
        self.counters = defaultdict(int)
        self.grab_config = {}
        self.items = {}
        self.task_try_limit = task_try_limit
        self.network_try_limit = network_try_limit
        if priority_mode not in ['random', 'const']:
            raise SpiderMisuseError('Value of priority_mode option should be "random" or "const"')
        else:
            self.priority_mode = priority_mode
        try:
            signal.signal(signal.SIGUSR1, self.sigusr1_handler)
        except (ValueError, AttributeError):
            pass
        try:
            signal.signal(signal.SIGUSR2, self.sigusr2_handler)
        except (ValueError, AttributeError):
            pass

        # Initial cache-subsystem values
        self.cache_enabled = False
        self.cache = None

        self.work_allowed = True
        if request_pause is not NULL:
            logger.error('Option `request_pause` is deprecated and is not supported anymore')

        self.proxylist_enabled = None
        self.proxylist = None
        self.proxy = None
        self.proxy_auto_change = False

    def setup_middleware(self, middleware_list):
        for item in middleware_list:
            self.middlewares.append(item)
            mod_path, cls_name = item.rsplit('.', 1)
            mod = __import__(mod_path, None, None, ['foo'])
            cls = getattr(mod, cls_name)
            mid = cls()
            if hasattr(mid, 'process_response'):
                self.middleware_points['response'].append(mid)

    def setup_cache(self, backend='mongo', database=None, use_compression=True, **kwargs):
        if database is None:
            raise SpiderMisuseError('setup_cache method requires database option')
        self.cache_enabled = True
        mod = __import__('grab.spider.cache_backend.%s' % backend,
                         globals(), locals(), ['foo'])
        self.cache = mod.CacheBackend(database=database, use_compression=use_compression,
                                      spider=self, **kwargs)

    def setup_queue(self, backend='memory', **kwargs):
        logger.debug('Using %s backend for task queue' % backend)
        mod = __import__('grab.spider.queue_backend.%s' % backend,
                         globals(), locals(), ['foo'])
        self.taskq = mod.QueueBackend(spider_name=self.get_name(),
                                      **kwargs)

    def prepare(self):
        """
        You can do additional spider customizatin here
        before it has started working. Simply redefine
        this method in your Spider class.
        """

    def sigusr1_handler(self, signal, frame):
        """
        Catches SIGUSR1 signal and dumps current state
        to temporary file
        """

        with open('/tmp/spider.state', 'w') as out:
            out.write(self.render_stats())

    def sigusr2_handler(self, signal, frame):
        """
        Catches SIGUSR1 signal and shutdowns spider.
        """
        
        logger.error('Received SIGUSR2 signal. Doing shutdown')
        self.stop()

    def setup_grab(self, **kwargs):
        self.grab_config.update(**kwargs)

    def check_task_limits(self, task):
        """
        Check that network/try counters are OK.

        If one of counter is invalid then display error
        and try to call fallback handler.
        """

        is_valid = True

        if not self.config.get('TASK_ENABLED', {}).get(task.name, True):
            logger.debug('Task %s disabled via config' % task.name)
            self.inc_count('task-disabled')
            is_valid = False

        elif task.task_try_count > self.task_try_limit:
            logger.debug('Task tries (%d) ended: %s / %s' % (
                          self.task_try_limit, task.name, task.url))
            self.add_item('too-many-task-tries', task.url)
            is_valid = False

        elif task.network_try_count > self.network_try_limit:
            logger.debug('Network tries (%d) ended: %s / %s' % (
                          self.network_try_limit, task.name, task.url))
            self.add_item('too-many-network-tries', task.url)
            is_valid = False

        return is_valid

    def process_task_fallback(self, task):
        try:
            fallback_handler = getattr(self, 'task_%s_fallback' % task.name)
        except AttributeError:
            pass
        else:
            logger.error('task_*_fallback methods are deprecated! Do not use this feature please. It will be replaced with middleware layer')
            fallback_handler(task)

    def check_task_limits_deprecated(self, task):
        is_valid = self.check_task_limits(task)

        if not is_valid:
            self.process_task_fallback(task)

        return is_valid

    def generate_task_priority(self):
        if self.priority_mode == 'const':
            return DEFAULT_TASK_PRIORITY
        else:
            return randint(*RANDOM_TASK_PRIORITY_RANGE)

    def add_task_handler(self, task):
        self.taskq.put(task, task.priority, schedule_time=task.schedule_time)

    def add_task(self, task):
        """
        Add task to the task queue.

        Abort the task which was restarted too many times.
        """

        if self.taskq is None:
            raise SpiderMisuseError('You should configure task queue before adding tasks. Use `setup_queue` method.')
        if task.priority is None or not task.priority_is_custom:
            task.priority = self.generate_task_priority()
            task.priority_is_custom = False
        else:
            task.priority_is_custom = True

        if not isinstance(task, NullTask):
            if (not task.url.startswith('http://') and not task.url.startswith('https://')
                and not task.url.startswith('ftp://')):
                if self.base_url is None:
                    raise SpiderMisuseError('Could not resolve relative URL because base_url is not specified. Task: %s, URL: %s' % (task.name, task.url))
                else:
                    task.url = urljoin(self.base_url, task.url)
                    # If task has grab_config object then update it too
                    if task.grab_config:
                        task.grab_config['url'] = task.url

        if self.config.get('TASK_REFRESH_CACHE', {}).get(task.name, False):
            task.refresh_cache = True
            is_valid = False

        is_valid = self.check_task_limits_deprecated(task)
        if is_valid:
            # TODO: keep original task priority if it was set explicitly
            self.add_task_handler(task)
        else:
            self.add_item('task-could-not-be-added', task.url)
        return is_valid

    def load_initial_urls(self):
        """
        Create initial tasks from `self.initial_urls`.

        Tasks are created with name "initial".
        """

        if self.initial_urls:
            for url in self.initial_urls:
                self.add_task(Task('initial', url=url))

    def setup_default_queue(self):
        """
        If task queue is not configured explicitly
        then create task queue with default parameters

        This method is not the same as `self.setup_queue` because
        `self.setup_queue` works by default with in-memory queue.
        You can override `setup_default_queue` in your custom
        Spider and use other storage engines for you
        default task queue.
        """

        # If queue is still not configured
        # then configure it with default backend
        if self.taskq is None:
            self.setup_queue()
        
    def process_task_generator(self):
        """
        Load new tasks from `self.task_generator_object`
        Create new tasks.

        If task queue size is less than some value
        then load new tasks from tasks file.
        """

        if self.task_generator_enabled:
            if hasattr(self.taskq, 'qsize'):
                qsize = self.taskq.qsize()
            else:
                qsize = self.taskq.size()
            if self.max_task_generator_chunk is not None:
                min_limit = min(self.max_task_generator_chunk,
                                self.thread_number * 10)
            else:
                min_limit = self.thread_number * 10
            if qsize < min_limit:
                logger_verbose.debug('Task queue contains less tasks than limit. Tryring to add new tasks')
                try:
                    for x in xrange(min_limit - qsize):
                        item = next(self.task_generator_object)
                        logger_verbose.debug('Found new task. Adding it')
                        self.add_task(item)
                except StopIteration:
                    # If generator have no values to yield
                    # then disable it
                    logger_verbose.debug('Task generator has no more tasks. Disabling it')
                    self.task_generator_enabled = False

    def init_task_generators(self):
        """
        Process `initial_urls` and `task_generator`.
        Generate first portion of tasks.

        TODO: task generator should work in separate OS process
        """

        self.task_generator_object = self.task_generator()
        self.task_generator_enabled = True

        self.load_initial_urls()

        # Initial call to task generator
        # before main cycle
        self.process_task_generator()

    def load_new_task(self):
        start = time.time()
        while True:
            try:
                with self.save_timer('task_queue'):
<<<<<<< HEAD
                    return self.taskq.get(TASK_QUEUE_TIMEOUT)
            except queue.Empty:
=======
                    return self.taskq.get()
            except Queue.Empty:
                if self.taskq.size():
                    logger_verbose.debug('Waiting for scheduled task')
                    return True
>>>>>>> bfec9c4c
                if not self.slave:
                    logger_verbose.debug('Task queue is empty.')
                    return None
                else:
                    # Temporarly hack which force slave crawler
                    # to wait 5 seconds for new tasks, this solves
                    # the problem that sometimes slave crawler stop
                    # its work because it could not receive new
                    # tasks immediatelly
                    if not self.transport.active_task_number():
                        if time.time() - start < 5:
                            time.sleep(0.1)
                            logger.debug('Slave sleeping')
                        else:
                            break
                    else:
                        break

        logger_verbose.debug('Task queue is empty.')
        return None

    def process_task_counters(self, task):
        task.network_try_count += 1
        if task.task_try_count == 0:
            task.task_try_count = 1

    def create_grab_instance(self):
        return Grab(**self.grab_config)

    def setup_grab_for_task(self, task):
        grab = self.create_grab_instance()
        if task.grab_config:
            grab.load_config(task.grab_config)
        else:
            grab.setup(url=task.url)

        # Generate new common headers
        grab.config['common_headers'] = grab.common_headers()
        return grab

    def is_task_cacheable(self, task, grab):
        if (# cache is disabled for all tasks
            not self.cache_enabled
            # cache data should be refreshed
            or task.get('refresh_cache', False)
            # cache could not be used
            or task.get('disable_cache', False)
            # request type is not cacheable
            or grab.detect_request_method() != 'GET'):
            return False
        else:
            return True

    def load_task_from_cache(self, transport, task, grab, grab_config_backup):
        cache_item = self.cache.get_item(grab.config['url'],
                                         timeout=task.cache_timeout)
        if cache_item is None:
            return None
        else:
            with self.save_timer('cache.read.prepare_request'):
                grab.prepare_request()
            with self.save_timer('cache.read.load_response'):
                self.cache.load_response(grab, cache_item)

            grab.log_request('CACHED')
            self.inc_count('request')
            self.inc_count('request-cache')

            return {'ok': True, 'grab': grab,
                   'grab_config_backup': grab_config_backup,
                   'task': task, 'emsg': None}

    def valid_response_code(self, code, task):
        """
        Answer the question: if the response could be handled via
        usual task handler or the task faield and should be processed as error.
        """

        return (code < 400 or code == 404 or
                code in task.valid_status)

    def process_handler_error(self, func_name, ex, task, error_tb=None):
        self.inc_count('error-%s' % ex.__class__.__name__.lower())

        if error_tb is not None:
            logger.error('Error in %s function' % func_name)
            logger.error(error_tb)
        else:
            logger.error('Error in %s function' % func_name,
                          exc_info=ex)

        # Looks strange but I really have some problems with
        # serializing exception into string
        try:
            ex_str = unicode(ex)
        except TypeError:
            try:
                ex_str = unicode(ex, 'utf-8', 'ignore')
            except TypeError:
                ex_str = str(ex)

        self.add_item('fatal', '%s|%s|%s|%s' % (
            func_name, ex.__class__.__name__, ex_str, task.url))
        if isinstance(ex, FatalError):
            raise

    def find_data_handler(self, data):
        try:
            return getattr(data, 'handler')
        except AttributeError:
            try:
                handler = getattr(self, 'data_%s' % data.handler_key)
            except AttributeError:
                raise NoDataHandler('No handler defined for Data %s' % data.handler_key)
            else:
                return handler

    def process_handler_result(self, result, task):
        """
        Process result received from the task handler.

        Result could be:
        * None
        * Task instance
        * Data instance.
        """

        if isinstance(result, Task):
            self.add_task(result)
        elif isinstance(result, Data):
            handler = self.find_data_handler(result)
            try:
<<<<<<< HEAD
                handler = getattr(self, handler_name)
            except AttributeError:
                raise SpiderError('No content handler for %s item' % result.name)
            try:
                handler(result.item)
            except Exception as ex:
                self.process_handler_error(handler_name, ex, task)
=======
                data_result = handler(**result.storage)
                if data_result is None:
                    pass
                else:
                    for something in data_result:
                        self.process_handler_result(something, task)

            except Exception, ex:
                self.process_handler_error('data_%s' % result.handler_key, ex, task)
>>>>>>> bfec9c4c
        elif result is None:
            pass
        else:
            raise SpiderError('Unknown result type: %s' % result)

    def execute_task_handler(self, res, handler):
        """
        Apply `handler` function to the network result.

        If network result is failed then submit task again
        to the network task queue.
        """

        try:
            handler_name = handler.__name__
        except AttributeError:
            handler_name = 'NONE'

        if (res['task'].get('raw') or (
            res['ok'] and self.valid_response_code(res['grab'].response.code, res['task']))):
            try:
                with self.save_timer('response_handler'):
                    with self.save_timer('response_handler.%s' % handler_name):
                        result = handler(res['grab'], res['task'])
                        if result is None:
                            pass
                        else:
                            for item in result:
                                self.process_handler_result(item, res['task'])
<<<<<<< HEAD
                        else:
                            self.process_handler_result(result, res['task'])
            except Exception as ex:
=======
            except NoDataHandler, ex:
                raise
            except Exception, ex:
>>>>>>> bfec9c4c
                self.process_handler_error(handler_name, ex, res['task'])
            else:
                self.inc_count('task-%s-ok' % res['task'].name)
        else:
            # Log the error
            if res['ok']:
                msg = res['emsg'] = 'HTTP %s' % res['grab'].response.code
            else:
                msg = res['emsg']
            self.inc_count('network-error-%s' % res['emsg'][:20])
            logger.error(msg)

            # Try to repeat the same network query
            if self.network_try_limit > 0:
                task = res['task']
                task.refresh_cache = True
                # Should use task.grab_config or backup of grab_config
                task.setup_grab_config(res['grab_config_backup'])
                self.add_task(task)
            # TODO: allow to write error handlers
    
    def find_task_handler(self, task):
        callback = task.get('callback')
        if callback:
            return callback
        else:
            try:
                handler = getattr(self, 'task_%s' % task.name)
            except AttributeError:
                raise NoTaskHandler('No handler or callback defined for task %s' % task.name)
            else:
                return handler

    def process_network_result(self, res):
        """
        Handle result received from network transport of
        from the cache layer.

        Find handler function for that task and call it.
        """

        # Increase stat counters
        self.inc_count('request-processed')
        self.inc_count('task')
        self.inc_count('task-%s' % res['task'].name)
        if (res['task'].network_try_count == 1 and
            res['task'].task_try_count == 1):
            self.inc_count('task-%s-initial' % res['task'].name)

        stop = False
        for mid in self.middleware_points['response']:
            try:
                mid_response = mid.process_response(self, res)
            except StopTaskProcessing:
                logger.debug('Got StopTaskProcessing exception')
                stop = True
                break
            else:
                if isinstance(mid_response, Task):
                    logger.debug('Got task from middleware')
                    self.add_task(mid_response)
                    stop = True
                    break
                elif mid_response is None:
                    pass
                else:
                    raise Exception('Unknown response from middleware %s' % mid)

        if stop:
            return

        handler = self.find_task_handler(res['task'])
        self.execute_task_handler(res, handler)

    def change_proxy(self, task, grab):
        """
        Assign new proxy from proxylist to the task.
        """

        if task.use_proxylist and self.proxylist_enabled:
            if self.proxy_auto_change:
                self.proxy = self.proxylist.get_random()
            if self.proxy:
                proxy, proxy_userpwd, proxy_type = self.proxy
                grab.setup(proxy=proxy, proxy_userpwd=proxy_userpwd,
                           proxy_type=proxy_type)

    def process_new_task(self, task):
        """
        Handle new task.

        1) Setup Grab object for that task
        2) Try to load task from the cache
        3) If no cached data then submit task to network transport
        """

        grab = self.setup_grab_for_task(task)
        grab_config_backup = grab.dump_config()

        cache_result = None
        if self.is_task_cacheable(task, grab):
            with self.save_timer('cache'):
                with self.save_timer('cache.read'):
                    cache_result = self.load_task_from_cache(
                        self.transport, task, grab, grab_config_backup)

        if cache_result:
            logger_verbose.debug('Task data is loaded from the cache. Yielding task result.')
            self.process_network_result(cache_result)
            self.inc_count('task-%s-cache' % task.name)
        else:
            if self.only_cache:
                logger.debug('Skipping network request to %s' % grab.config['url'])
            else:
                self.inc_count('request-network')
                self.inc_count('task-%s-network' % task.name)
                self.change_proxy(task, grab)
                with self.save_timer('network_transport'):
                    logger_verbose.debug('Submitting task to the transport layer')
                    self.transport.process_task(task, grab, grab_config_backup)
                    logger_verbose.debug('Asking transport layer to do something')
                    self.transport.process_handlers()

    def is_valid_for_cache(self, res):
        """
        Check if network transport result could
        be saved to cache layer.

        res: {ok, grab, grab_config_backup, task, emsg}
        """


        if res['ok']:
            if self.cache_enabled:
                if res['grab'].request_method == 'GET':
                    if not res['task'].get('disable_cache'):
                        if self.valid_response_code(res['grab'].response.code, res['task']):
                            return True
        return False

    def stop(self):
        """
        This method set internal flag which signal spider
        to stop processing new task and shuts down.
        """

        self.work_allowed = False

    def run(self):
        """
        Main method. All work is done here.
        """

        self.start_timer('total')

        self.transport = MulticurlTransport(self.thread_number)

        try:
            self.setup_default_queue()
            self.prepare()

            self.start_timer('task_generator')
            if not self.slave:
                self.init_task_generators()
            self.stop_timer('task_generator')

            while self.work_allowed:
                self.start_timer('task_generator')
                if self.task_generator_enabled:
                    self.process_task_generator()
                self.stop_timer('task_generator')

                if self.transport.ready_for_task():
                    logger_verbose.debug('Transport has free resources. '\
                                         'Trying to add new task (if exists)')

                    # Try five times to get new task and proces task generator
                    # because slave parser could agressively consume
                    # tasks from task queue
                    for x in xrange(5):
                        task = self.load_new_task()
                        if task is None:
                            if not self.transport.active_task_number():
                                self.process_task_generator()
                        elif task is True:
                            # If only delayed tasks in queue
                            break
                        else:
                            # If got some task
                            break

                    if not task:
                        if not self.transport.active_task_number():
                            logger_verbose.debug('Network transport has no active tasks')
                            #self.wating_shutdown_event.set()
                            if True:#self.shutdown_event.is_set():
                                #logger_verbose.debug('Got shutdown signal')
                                self.stop()
                            #else:
                                #logger_verbose.debug('Shutdown event has not been set yet')
                        else:
                            logger_verbose.debug('Transport active tasks: %d' %
                                                 self.transport.active_task_number())
                    elif isinstance(task, NullTask):
                        logger_verbose.debug('Got NullTask')
                        if not self.transport.active_task_number():
                            if task.sleep:
                                logger.debug('Got NullTask with sleep instruction. Sleeping for %.2f seconds' % task.sleep)
                                time.sleep(task.sleep)
                    elif task == True:
                        pass
                    else:
                        #if self.wating_shutdown_event.is_set():
                            #self.wating_shutdown_event.clear()
                        logger_verbose.debug('Got new task from task queue: %s' % task)
                        self.process_task_counters(task)

                        if not self.check_task_limits(task):
                            logger_verbose.debug('Task %s is rejected due to limits' % task.name)
                            self.process_task_fallback(task)
                        else:
                            self.process_new_task(task)

                with self.save_timer('network_transport'):
                    logger_verbose.debug('Asking transport layer to do something')
                    # Process active handlers
                    self.transport.select(0.01)
                    self.transport.process_handlers()

                logger_verbose.debug('Processing network results (if any).')
                # Iterate over network trasport ready results
                # Each result could be valid or failed
                # Result format: {ok, grab, grab_config_backup, task, emsg}
                for result in self.transport.iterate_results():
                    if self.is_valid_for_cache(result):
                        with self.save_timer('cache'):
                            with self.save_timer('cache.write'):
                                self.cache.save_response(result['task'].url, result['grab'])
                    self.process_network_result(result)
                    self.inc_count('request')

            logger_verbose.debug('Work done')
        except KeyboardInterrupt:
            print('\nGot ^C signal. Stopping.')
            raise
        finally:
            # This code is executed when main cycles is breaked
            self.stop_timer('total')
            self.shutdown()

    def load_proxylist(self, source, source_type, proxy_type='http',
                       auto_init=True, auto_change=True,
                       **kwargs):
        self.proxylist = ProxyList(source, source_type, proxy_type=proxy_type, **kwargs)

        self.proxylist_enabled = True
        self.proxy = None
        if not auto_change and auto_init:
            self.proxy = self.proxylist.get_random()
        self.proxy_auto_change = auto_change

    def get_name(self):
        if hasattr(self, 'spider_name'):
            return name
        else:
            return camel_case_to_underscore(self.__class__.__name__)

    # ****************
    # Abstract methods
    # ****************

    def shutdown(self):
        """
        You can override this method to do some final actions
        after parsing has been done.
        """

        logger.debug('Job done!')

    def task_generator(self):
        """
        You can override this method to load new tasks smoothly.

        It will be used each time as number of tasks
        in task queue is less then number of threads multiplied on 2
        This allows you to not overload all free memory if total number of
        tasks is big.
        """

        if False:
            # Some magic to make this function empty generator
            yield ':-)'
        return<|MERGE_RESOLUTION|>--- conflicted
+++ resolved
@@ -385,16 +385,11 @@
         while True:
             try:
                 with self.save_timer('task_queue'):
-<<<<<<< HEAD
-                    return self.taskq.get(TASK_QUEUE_TIMEOUT)
+                    return self.taskq.get()
             except queue.Empty:
-=======
-                    return self.taskq.get()
-            except Queue.Empty:
                 if self.taskq.size():
                     logger_verbose.debug('Waiting for scheduled task')
                     return True
->>>>>>> bfec9c4c
                 if not self.slave:
                     logger_verbose.debug('Task queue is empty.')
                     return None
@@ -527,15 +522,6 @@
         elif isinstance(result, Data):
             handler = self.find_data_handler(result)
             try:
-<<<<<<< HEAD
-                handler = getattr(self, handler_name)
-            except AttributeError:
-                raise SpiderError('No content handler for %s item' % result.name)
-            try:
-                handler(result.item)
-            except Exception as ex:
-                self.process_handler_error(handler_name, ex, task)
-=======
                 data_result = handler(**result.storage)
                 if data_result is None:
                     pass
@@ -543,9 +529,8 @@
                     for something in data_result:
                         self.process_handler_result(something, task)
 
-            except Exception, ex:
+            except Exception as ex:
                 self.process_handler_error('data_%s' % result.handler_key, ex, task)
->>>>>>> bfec9c4c
         elif result is None:
             pass
         else:
@@ -575,15 +560,9 @@
                         else:
                             for item in result:
                                 self.process_handler_result(item, res['task'])
-<<<<<<< HEAD
-                        else:
-                            self.process_handler_result(result, res['task'])
+            except NoDataHandler as ex:
+                raise
             except Exception as ex:
-=======
-            except NoDataHandler, ex:
-                raise
-            except Exception, ex:
->>>>>>> bfec9c4c
                 self.process_handler_error(handler_name, ex, res['task'])
             else:
                 self.inc_count('task-%s-ok' % res['task'].name)
