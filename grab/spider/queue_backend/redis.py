--- conflicted
+++ resolved
@@ -47,11 +47,6 @@
     def clear(self):
         try:
             while True:
-<<<<<<< HEAD
-                self.get(0)
+                self.get()
         except queue.Empty:
-=======
-                self.get()
-        except Queue.Empty:
->>>>>>> bfec9c4c
             pass