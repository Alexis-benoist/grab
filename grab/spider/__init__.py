<<<<<<< HEAD
from .base import (Spider, Task, Data, SpiderError, SpiderMisuseError, FatalError,
                   NullTask)
=======
from .base import Spider, Task, Data, NullTask
from .error import *
>>>>>>> bfec9c4c
<|MERGE_RESOLUTION|>--- conflicted
+++ resolved
@@ -1,7 +1,2 @@
-<<<<<<< HEAD
-from .base import (Spider, Task, Data, SpiderError, SpiderMisuseError, FatalError,
-                   NullTask)
-=======
 from .base import Spider, Task, Data, NullTask
-from .error import *
->>>>>>> bfec9c4c
+from .error import *