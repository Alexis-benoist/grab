# coding: utf-8
from unittest import TestCase

from grab import Grab, GrabMisuseError
from util import (FakeServerThread, BASE_URL, RESPONSE, REQUEST,
                  RESPONSE_ONCE, ignore_transport, GRAB_TRANSPORT,
                  ignore_transport)

class TestGrab(TestCase):
    def setUp(self):
        FakeServerThread().start()

    #def test_basic(self):
        #RESPONSE['get'] = '<meta charset="utf-8">The cat is кошка'
        #g = Grab(transport=GRAB_TRANSPORT)
        #g.go(BASE_URL)
        #self.assertTrue('The cat' in g.response.body)
        #self.assertTrue('кошка' in g.response.body)

    #def test_xml_with_declaration(self):
        #RESPONSE['get'] = '<?xml version="1.0" encoding="UTF-8"?><root><foo>foo</foo></root>'
        #g = Grab(strip_xml_declaration=True, transport=GRAB_TRANSPORT)
        #g.go(BASE_URL)
        #self.assertTrue(g.xpath('//foo').text == 'foo')

    #def test_incorrect_option_name(self):
        #g = Grab(transport=GRAB_TRANSPORT)
        #self.assertRaises(GrabMisuseError,
            #lambda: g.setup(save_the_word=True))

    def test_useragent(self):
        g = Grab(transport=GRAB_TRANSPORT)

        # Empty string disable default pycurl user-agent
        g.setup(user_agent='z')
        g.go(BASE_URL)
        self.assertEqual(REQUEST['headers'].get('user-agent', ''), '')

        ## Null value activates default random user-agent
        #g = Grab(transport=GRAB_TRANSPORT)
        #g.setup(user_agent=None)
        #g.go(BASE_URL)
        #self.assertTrue(len(REQUEST['headers']) > 0)
        #self.assertFalse('PycURL' in REQUEST['headers']['user-agent'])

        ## By default user_agent is None => random user agent is generated
        #g = Grab(transport=GRAB_TRANSPORT)
        #g.go(BASE_URL)
        #self.assertTrue(len(REQUEST['headers']) > 0)
        #self.assertFalse('PycURL' in REQUEST['headers']['user-agent'])

        ## Simple case: setup user agent manually
        #g.setup(user_agent='foo')
        #g.go(BASE_URL)
        #self.assertEqual(REQUEST['headers']['user-agent'], 'foo')
        
<<<<<<< HEAD
        ## user agent from file should be loaded
        #path = '/tmp/__ua.txt'
        #open(path, 'w').write('GOD')
        #g.setup(user_agent=None, user_agent_file=path)
        #g.go(BASE_URL)
        #self.assertEqual(REQUEST['headers']['user-agent'], 'GOD')

        ## random user agent from file should be loaded
        #path = '/tmp/__ua.txt'
        #open(path, 'w').write('GOD1\nGOD2')
        #g.setup(user_agent=None, user_agent_file=path)
        #g.go(BASE_URL)
        #self.assertTrue(REQUEST['headers']['user-agent'] in ('GOD1', 'GOD2'))
        #ua = g.config['user_agent']

        ## User-agent should not change
        #g.go(BASE_URL)
        #self.assertEqual(REQUEST['headers']['user-agent'], ua)

        ## User-agent should not change
        #g.go(BASE_URL)
        #self.assertEqual(REQUEST['headers']['user-agent'], ua)

    #def test_clone(self):
        #g = Grab(transport=GRAB_TRANSPORT)
        #RESPONSE['get'] = 'Blood'
        #g.go(BASE_URL)
        #self.assertEqual(g.response.body, 'Blood')
        #g2 = Grab(transport=GRAB_TRANSPORT)
        #self.assertEqual(g2.response, None)
        #g2 = g.clone()
        #self.assertEqual(g.response.body, 'Blood')

    #def test_empty_clone(self):
        #g = Grab()
        #g.clone()

    #def test_adopt(self):
        #g = Grab(transport=GRAB_TRANSPORT)
        #RESPONSE['get'] = 'Blood'
        #g.go(BASE_URL)
        #g2 = Grab(transport=GRAB_TRANSPORT)
        #self.assertEqual(g2.config['url'], None)
        #g2.adopt(g)
        #self.assertEqual(g2.response.body, 'Blood')
        #self.assertEqual(g2.config['url'], BASE_URL)

    #def test_empty_adopt(self):
        #g = Grab()
        #g2 = Grab()
        #g2.adopt(g)

    #def test_find_content_blocks(self):
        #porno = u'порно ' * 100
        #redis = u'редис ' * 100
        #RESPONSE['get'] = ('<div>%s</div><p>%s' % (porno, redis)).encode('utf-8')
        #g = Grab(transport=GRAB_TRANSPORT)
        #g.go(BASE_URL)
        #blocks = list(g.find_content_blocks())
        #self.assertEqual(blocks[0], porno.strip())
        #self.assertEqual(blocks[1], redis.strip())

    #def test_meta_refresh_redirect(self):
        ## By default meta-redirect is off
        #url = BASE_URL + '/foo'
        #RESPONSE_ONCE['get'] = '<meta http-equiv="refresh" content="5; url=%s">' % url
        #g = Grab(transport=GRAB_TRANSPORT)
        #g.go(BASE_URL)
        #self.assertEqual(REQUEST['path'], '/')
        #self.assertEqual(g.response.url, BASE_URL)

        ## Now test meta-auto-redirect
        #RESPONSE_ONCE['get'] = '<meta http-equiv="refresh" content="5; url=%s">' % url
        #g = Grab(transport=GRAB_TRANSPORT)
        #g.setup(follow_refresh=True)
        #g.go(BASE_URL)
        #self.assertEqual(REQUEST['path'], '/foo')
        #self.assertEqual(g.response.url, BASE_URL + '/foo')

    #@ignore_transport('requests.RequestsTransport')
    #def test_redirect_limit(self):

        #class Scope(object):
            #counter = None

            #def callback(self, server):
                #if self.counter:
                    #server.send_response(301)
                    #server.send_header('Location', BASE_URL)
                    #server.end_headers()
                #else:
                    #server.send_response(200)
                    #server.end_headers()
                #self.counter -= 1

        #scope = Scope()
        #scope.counter = 10
        #g = Grab(transport=GRAB_TRANSPORT)
        #g.setup(redirect_limit=5)

        #RESPONSE['get_callback'] = scope.callback

        #try:
            #try:
                #g.go(BASE_URL)
            #except Exception, ex:
                #pass
            #self.assert_(ex is not None)
            #self.assertEqual(ex.errno, 47)

            #scope.counter = 10
            #g.setup(redirect_limit=20)

            #try:
                #g.go(BASE_URL)
            #except Exception, ex:
                #pass
            #else:
                #ex = None
            #self.assert_(ex is None)

        #finally:
            ## Clean up test environment
            #RESPONSE['get_callback'] = None
=======
        # user agent from file should be loaded
        path = '/tmp/__ua.txt'
        open(path, 'w').write('GOD')
        g.setup(user_agent=None, user_agent_file=path)
        g.go(BASE_URL)
        self.assertEqual(REQUEST['headers']['user-agent'], 'GOD')

        # random user agent from file should be loaded
        path = '/tmp/__ua.txt'
        open(path, 'w').write('GOD1\nGOD2')
        g.setup(user_agent=None, user_agent_file=path)
        g.go(BASE_URL)
        self.assertTrue(REQUEST['headers']['user-agent'] in ('GOD1', 'GOD2'))
        ua = g.config['user_agent']

        # User-agent should not change
        g.go(BASE_URL)
        self.assertEqual(REQUEST['headers']['user-agent'], ua)

        # User-agent should not change
        g.go(BASE_URL)
        self.assertEqual(REQUEST['headers']['user-agent'], ua)

    def test_clone(self):
        g = Grab(transport=GRAB_TRANSPORT)
        RESPONSE['get'] = 'Blood'
        g.go(BASE_URL)
        self.assertEqual(g.response.body, 'Blood')
        g2 = Grab(transport=GRAB_TRANSPORT)
        self.assertEqual(g2.response, None)
        g2 = g.clone()
        self.assertEqual(g.response.body, 'Blood')

    def test_empty_clone(self):
        g = Grab()
        g.clone()

    def test_adopt(self):
        g = Grab(transport=GRAB_TRANSPORT)
        RESPONSE['get'] = 'Blood'
        g.go(BASE_URL)
        g2 = Grab(transport=GRAB_TRANSPORT)
        self.assertEqual(g2.config['url'], None)
        g2.adopt(g)
        self.assertEqual(g2.response.body, 'Blood')
        self.assertEqual(g2.config['url'], BASE_URL)

    def test_empty_adopt(self):
        g = Grab()
        g2 = Grab()
        g2.adopt(g)

    def test_find_content_blocks(self):
        porno = u'порно ' * 100
        redis = u'редис ' * 100
        RESPONSE['get'] = ('<div>%s</div><p>%s' % (porno, redis)).encode('utf-8')
        g = Grab(transport=GRAB_TRANSPORT)
        g.go(BASE_URL)
        blocks = list(g.find_content_blocks())
        self.assertEqual(blocks[0], porno.strip())
        self.assertEqual(blocks[1], redis.strip())

    def test_meta_refresh_redirect(self):
        # By default meta-redirect is off
        url = BASE_URL + '/foo'
        RESPONSE_ONCE['get'] = '<meta http-equiv="refresh" content="5; url=%s">' % url
        g = Grab(transport=GRAB_TRANSPORT)
        g.go(BASE_URL)
        self.assertEqual(REQUEST['path'], '/')
        self.assertEqual(g.response.url, BASE_URL)

        # Now test meta-auto-redirect
        RESPONSE_ONCE['get'] = '<meta http-equiv="refresh" content="5; url=%s">' % url
        g = Grab(transport=GRAB_TRANSPORT)
        g.setup(follow_refresh=True)
        g.go(BASE_URL)
        self.assertEqual(REQUEST['path'], '/foo')
        self.assertEqual(g.response.url, BASE_URL + '/foo')

    @ignore_transport('requests.RequestsTransport')
    def test_redirect_limit(self):

        class Scope(object):
            counter = None

            def callback(self, server):
                if self.counter:
                    server.send_response(301)
                    server.send_header('Location', BASE_URL)
                    server.end_headers()
                else:
                    server.send_response(200)
                    server.end_headers()
                self.counter -= 1

        scope = Scope()
        scope.counter = 10
        g = Grab(transport=GRAB_TRANSPORT)
        g.setup(redirect_limit=5)

        RESPONSE['get_callback'] = scope.callback

        try:
            try:
                g.go(BASE_URL)
            except Exception, ex:
                pass
            self.assert_(ex is not None)
            self.assertEqual(ex.errno, 47)

            scope.counter = 10
            g.setup(redirect_limit=20)

            try:
                g.go(BASE_URL)
            except Exception, ex:
                pass
            else:
                ex = None
            self.assert_(ex is None)

        finally:
            # Clean up test environment
            RESPONSE['get_callback'] = None

    def test_default_content_for_fake_response(self):
        content = '<strong>test</strong>'
        g = Grab(content)
        self.assertEqual(g.response.body, content)

    # TODO: move into test/bugs.py
    def test_declaration_bug(self):
        """
        1. Build Grab instance with XML with xml declaration
        2. Call search method
        3. Call xpath
        4. Get ValueError: Unicode strings with encoding declaration are not supported.
        """
        xml = '<?xml version="1.0" encoding="UTF-8"?><tree><leaf>text</leaf></tree>'
        g = Grab(xml)
        self.assertTrue(g.search(u'text'))
        self.assertEqual(g.xpath('//leaf').text, u'text')

        # Similar bugs
        g = Grab(xml)
        self.assertTrue(g.rex(u'text'))
        self.assertEqual(g.xpath('//leaf').text, u'text')
>>>>>>> 513c5199
<|MERGE_RESOLUTION|>--- conflicted
+++ resolved
@@ -17,169 +17,43 @@
         #self.assertTrue('The cat' in g.response.body)
         #self.assertTrue('кошка' in g.response.body)
 
-    #def test_xml_with_declaration(self):
-        #RESPONSE['get'] = '<?xml version="1.0" encoding="UTF-8"?><root><foo>foo</foo></root>'
-        #g = Grab(strip_xml_declaration=True, transport=GRAB_TRANSPORT)
-        #g.go(BASE_URL)
-        #self.assertTrue(g.xpath('//foo').text == 'foo')
-
-    #def test_incorrect_option_name(self):
-        #g = Grab(transport=GRAB_TRANSPORT)
-        #self.assertRaises(GrabMisuseError,
-            #lambda: g.setup(save_the_word=True))
+    def test_xml_with_declaration(self):
+        RESPONSE['get'] = '<?xml version="1.0" encoding="UTF-8"?><root><foo>foo</foo></root>'
+        g = Grab(strip_xml_declaration=True, transport=GRAB_TRANSPORT)
+        g.go(BASE_URL)
+        self.assertTrue(g.xpath('//foo').text == 'foo')
+
+    def test_incorrect_option_name(self):
+        g = Grab(transport=GRAB_TRANSPORT)
+        self.assertRaises(GrabMisuseError,
+            lambda: g.setup(save_the_word=True))
 
     def test_useragent(self):
         g = Grab(transport=GRAB_TRANSPORT)
 
         # Empty string disable default pycurl user-agent
-        g.setup(user_agent='z')
+        g.setup(user_agent='')
         g.go(BASE_URL)
         self.assertEqual(REQUEST['headers'].get('user-agent', ''), '')
 
-        ## Null value activates default random user-agent
-        #g = Grab(transport=GRAB_TRANSPORT)
-        #g.setup(user_agent=None)
-        #g.go(BASE_URL)
-        #self.assertTrue(len(REQUEST['headers']) > 0)
-        #self.assertFalse('PycURL' in REQUEST['headers']['user-agent'])
-
-        ## By default user_agent is None => random user agent is generated
-        #g = Grab(transport=GRAB_TRANSPORT)
-        #g.go(BASE_URL)
-        #self.assertTrue(len(REQUEST['headers']) > 0)
-        #self.assertFalse('PycURL' in REQUEST['headers']['user-agent'])
-
-        ## Simple case: setup user agent manually
-        #g.setup(user_agent='foo')
-        #g.go(BASE_URL)
-        #self.assertEqual(REQUEST['headers']['user-agent'], 'foo')
+        # Null value activates default random user-agent
+        g = Grab(transport=GRAB_TRANSPORT)
+        g.setup(user_agent=None)
+        g.go(BASE_URL)
+        self.assertTrue(len(REQUEST['headers']) > 0)
+        self.assertFalse('PycURL' in REQUEST['headers']['user-agent'])
+
+        # By default user_agent is None => random user agent is generated
+        g = Grab(transport=GRAB_TRANSPORT)
+        g.go(BASE_URL)
+        self.assertTrue(len(REQUEST['headers']) > 0)
+        self.assertFalse('PycURL' in REQUEST['headers']['user-agent'])
+
+        # Simple case: setup user agent manually
+        g.setup(user_agent='foo')
+        g.go(BASE_URL)
+        self.assertEqual(REQUEST['headers']['user-agent'], 'foo')
         
-<<<<<<< HEAD
-        ## user agent from file should be loaded
-        #path = '/tmp/__ua.txt'
-        #open(path, 'w').write('GOD')
-        #g.setup(user_agent=None, user_agent_file=path)
-        #g.go(BASE_URL)
-        #self.assertEqual(REQUEST['headers']['user-agent'], 'GOD')
-
-        ## random user agent from file should be loaded
-        #path = '/tmp/__ua.txt'
-        #open(path, 'w').write('GOD1\nGOD2')
-        #g.setup(user_agent=None, user_agent_file=path)
-        #g.go(BASE_URL)
-        #self.assertTrue(REQUEST['headers']['user-agent'] in ('GOD1', 'GOD2'))
-        #ua = g.config['user_agent']
-
-        ## User-agent should not change
-        #g.go(BASE_URL)
-        #self.assertEqual(REQUEST['headers']['user-agent'], ua)
-
-        ## User-agent should not change
-        #g.go(BASE_URL)
-        #self.assertEqual(REQUEST['headers']['user-agent'], ua)
-
-    #def test_clone(self):
-        #g = Grab(transport=GRAB_TRANSPORT)
-        #RESPONSE['get'] = 'Blood'
-        #g.go(BASE_URL)
-        #self.assertEqual(g.response.body, 'Blood')
-        #g2 = Grab(transport=GRAB_TRANSPORT)
-        #self.assertEqual(g2.response, None)
-        #g2 = g.clone()
-        #self.assertEqual(g.response.body, 'Blood')
-
-    #def test_empty_clone(self):
-        #g = Grab()
-        #g.clone()
-
-    #def test_adopt(self):
-        #g = Grab(transport=GRAB_TRANSPORT)
-        #RESPONSE['get'] = 'Blood'
-        #g.go(BASE_URL)
-        #g2 = Grab(transport=GRAB_TRANSPORT)
-        #self.assertEqual(g2.config['url'], None)
-        #g2.adopt(g)
-        #self.assertEqual(g2.response.body, 'Blood')
-        #self.assertEqual(g2.config['url'], BASE_URL)
-
-    #def test_empty_adopt(self):
-        #g = Grab()
-        #g2 = Grab()
-        #g2.adopt(g)
-
-    #def test_find_content_blocks(self):
-        #porno = u'порно ' * 100
-        #redis = u'редис ' * 100
-        #RESPONSE['get'] = ('<div>%s</div><p>%s' % (porno, redis)).encode('utf-8')
-        #g = Grab(transport=GRAB_TRANSPORT)
-        #g.go(BASE_URL)
-        #blocks = list(g.find_content_blocks())
-        #self.assertEqual(blocks[0], porno.strip())
-        #self.assertEqual(blocks[1], redis.strip())
-
-    #def test_meta_refresh_redirect(self):
-        ## By default meta-redirect is off
-        #url = BASE_URL + '/foo'
-        #RESPONSE_ONCE['get'] = '<meta http-equiv="refresh" content="5; url=%s">' % url
-        #g = Grab(transport=GRAB_TRANSPORT)
-        #g.go(BASE_URL)
-        #self.assertEqual(REQUEST['path'], '/')
-        #self.assertEqual(g.response.url, BASE_URL)
-
-        ## Now test meta-auto-redirect
-        #RESPONSE_ONCE['get'] = '<meta http-equiv="refresh" content="5; url=%s">' % url
-        #g = Grab(transport=GRAB_TRANSPORT)
-        #g.setup(follow_refresh=True)
-        #g.go(BASE_URL)
-        #self.assertEqual(REQUEST['path'], '/foo')
-        #self.assertEqual(g.response.url, BASE_URL + '/foo')
-
-    #@ignore_transport('requests.RequestsTransport')
-    #def test_redirect_limit(self):
-
-        #class Scope(object):
-            #counter = None
-
-            #def callback(self, server):
-                #if self.counter:
-                    #server.send_response(301)
-                    #server.send_header('Location', BASE_URL)
-                    #server.end_headers()
-                #else:
-                    #server.send_response(200)
-                    #server.end_headers()
-                #self.counter -= 1
-
-        #scope = Scope()
-        #scope.counter = 10
-        #g = Grab(transport=GRAB_TRANSPORT)
-        #g.setup(redirect_limit=5)
-
-        #RESPONSE['get_callback'] = scope.callback
-
-        #try:
-            #try:
-                #g.go(BASE_URL)
-            #except Exception, ex:
-                #pass
-            #self.assert_(ex is not None)
-            #self.assertEqual(ex.errno, 47)
-
-            #scope.counter = 10
-            #g.setup(redirect_limit=20)
-
-            #try:
-                #g.go(BASE_URL)
-            #except Exception, ex:
-                #pass
-            #else:
-                #ex = None
-            #self.assert_(ex is None)
-
-        #finally:
-            ## Clean up test environment
-            #RESPONSE['get_callback'] = None
-=======
         # user agent from file should be loaded
         path = '/tmp/__ua.txt'
         open(path, 'w').write('GOD')
@@ -326,5 +200,4 @@
         # Similar bugs
         g = Grab(xml)
         self.assertTrue(g.rex(u'text'))
-        self.assertEqual(g.xpath('//leaf').text, u'text')
->>>>>>> 513c5199
+        self.assertEqual(g.xpath('//leaf').text, u'text')