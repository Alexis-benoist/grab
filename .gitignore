--- conflicted
+++ resolved
@@ -31,18 +31,10 @@
 /spider.py
 .idea/
 /.coverage
-<<<<<<< HEAD
-/.py27/
-/.py34/
-/build/
-/docs/en/
-/docs/ru/
-=======
 /.env/
 /.py27/
 /.py34/
 /docs/en/build/
 /docs/ru/_build/
 /build/
->>>>>>> 807da6d3
 /en