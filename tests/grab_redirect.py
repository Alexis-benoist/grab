# coding: utf-8
from six.moves.urllib.parse import quote, unquote

from grab.error import GrabTooManyRedirectsError
from tests.util import BaseGrabTestCase, build_grab


def build_location_callback(url, counter):
    meta = {
        "counter": counter,
        "url": url,
    }

    def callback():
        if meta["counter"]:
            status = 301
            headers = [("Location", meta["url"])]
            body = b""
        else:
            status = 200
            headers = []
            body = b"done"
        meta["counter"] -= 1
        return {
            "type": "response",
            "status": status,
            "body": body,
            "headers": headers,
        }

    return callback


def build_refresh_callback(url, counter):
    meta = {
        "counter": counter,
        "url": url,
    }

    def callback():
        if meta["counter"]:
            status = 200
            body = b"<html><head><meta " b'http-equiv="refresh" content="5"></head>'
        else:
            status = 200
            body = b"done"
        meta["counter"] -= 1
        return {"type": "response", "status": status, "body": body}

    return callback


class GrabRedirectTestCase(BaseGrabTestCase):
    def setUp(self):
        self.server.reset()

    def test_follow_refresh_off(self):
        # By default meta-redirect is off
        meta_url = self.server.get_url("/foo")

        self.server.response_once["get.data"] = (
            '<meta http-equiv="refresh" content="5; url=%s">' % meta_url
        )
        grab = build_grab()
        grab.go(self.server.get_url())
        self.assertEqual(self.server.request["path"], "/")
        self.assertEqual(grab.doc.url, self.server.get_url())

    def test_follow_refresh_on(self):
        meta_url = self.server.get_url("/foo")
        # Now test meta-auto-redirect
        self.server.response_once["get.data"] = (
            '<meta http-equiv="refresh" content="5; url=%s">' % meta_url
        )
        grab = build_grab()
        grab.setup(follow_refresh=True)
        grab.go(self.server.get_url())
        self.assertEqual(self.server.request["path"], "/foo")
        self.assertEqual(grab.doc.url, meta_url)

    def test_spaces_in_refresh_url(self):
        meta_url = self.server.get_url("/foo")
        # Test spaces in meta tag
        self.server.response_once["get.data"] = (
            "<meta http-equiv='refresh' content='0;url= %s'>" % meta_url
        )
        grab = build_grab()
        grab.setup(follow_refresh=True)
        grab.go(self.server.get_url())
        self.assertEqual(self.server.request["path"], "/foo")
        self.assertEqual(grab.doc.url, meta_url)

    def test_refresh_redirect_limit(self):
        self.server.response["get.callback"] = build_refresh_callback(
            self.server.get_url(), 10
        )

        grab = build_grab()
        grab.setup(redirect_limit=10, follow_refresh=True)
        grab.go(self.server.get_url())
        self.assertTrue(b"done" in grab.doc.body)

        self.server.response["get.callback"] = build_refresh_callback(
            self.server.get_url(), 10
        )
        grab.setup(redirect_limit=5, follow_refresh=True)
        self.assertRaises(
            GrabTooManyRedirectsError, lambda: grab.go(self.server.get_url())
        )

    def test_redirect_limit(self):
        self.server.response["get.callback"] = build_location_callback(
            self.server.get_url(), 10
        )

        grab = build_grab()
        grab.setup(redirect_limit=5)

        self.assertRaises(
            GrabTooManyRedirectsError, lambda: grab.go(self.server.get_url())
        )

        self.server.response["get.callback"] = build_location_callback(
            self.server.get_url(), 10
        )
        grab.setup(redirect_limit=20)
        grab.go(self.server.get_url())
<<<<<<< HEAD
        self.assertTrue(b"done" in grab.doc.body)

    # WTF, disabling it for the moment
    # def test_redirect_utf_location(self):
    #     self.server.response_once["status"] = 301
    #     self.server.response_once["headers"] = [
    #         ("Location", (self.server.get_url() + u"фыва").encode("utf-8")),
    #     ]
    #     self.server.response_once["data"] = "content-1"
    #     self.server.response["data"] = "content-2"
    #     grab = build_grab(debug=True, follow_location=True)
    #     grab.go(self.server.get_url())
    #     self.assertTrue(quote(u"/фыва".encode("utf-8"), safe="/") in grab.doc.url)
=======
        self.assertTrue(b'done' in grab.doc.body)

    # Test fails, Maybe test server incorrectly processed UTF-8 :(
    #def test_redirect_utf_location(self):
    #    self.server.response_once['code'] = 301
    #    self.server.response_once['headers'] = [
    #        ('Location', (self.server.get_url() + u'фыва').encode('utf-8')),
    #    ]
    #    self.server.response_once['data'] = 'content-1'
    #    self.server.response['data'] = 'content-2'
    #    grab = build_grab(debug=True, follow_location=True)
    #    grab.go(self.server.get_url())
    #    print('~~~', grab.doc.url)
    #    self.assertTrue(
    #        quote(u'/фыва'.encode('utf-8'), safe='/') in unquote(grab.doc.url)
    #    )
>>>>>>> 21fcafeb
<|MERGE_RESOLUTION|>--- conflicted
+++ resolved
@@ -125,7 +125,6 @@
         )
         grab.setup(redirect_limit=20)
         grab.go(self.server.get_url())
-<<<<<<< HEAD
         self.assertTrue(b"done" in grab.doc.body)
 
     # WTF, disabling it for the moment
@@ -138,22 +137,4 @@
     #     self.server.response["data"] = "content-2"
     #     grab = build_grab(debug=True, follow_location=True)
     #     grab.go(self.server.get_url())
-    #     self.assertTrue(quote(u"/фыва".encode("utf-8"), safe="/") in grab.doc.url)
-=======
-        self.assertTrue(b'done' in grab.doc.body)
-
-    # Test fails, Maybe test server incorrectly processed UTF-8 :(
-    #def test_redirect_utf_location(self):
-    #    self.server.response_once['code'] = 301
-    #    self.server.response_once['headers'] = [
-    #        ('Location', (self.server.get_url() + u'фыва').encode('utf-8')),
-    #    ]
-    #    self.server.response_once['data'] = 'content-1'
-    #    self.server.response['data'] = 'content-2'
-    #    grab = build_grab(debug=True, follow_location=True)
-    #    grab.go(self.server.get_url())
-    #    print('~~~', grab.doc.url)
-    #    self.assertTrue(
-    #        quote(u'/фыва'.encode('utf-8'), safe='/') in unquote(grab.doc.url)
-    #    )
->>>>>>> 21fcafeb
+    #     self.assertTrue(quote(u"/фыва".encode("utf-8"), safe="/") in grab.doc.url)