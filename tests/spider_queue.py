--- conflicted
+++ resolved
@@ -136,18 +136,14 @@
     backend = "redis"
 
     def setup_queue(self, bot):
-<<<<<<< HEAD
-        bot.setup_queue(backend="redis", **REDIS_CONNECTION)
-=======
         # create uniq redis key
         # if use same key then there might be uncleaned
         # data from previous tests
         bot.setup_queue(
-            backend='redis',
-            queue_name=('grab_test_%d' % time.time()),
+            backend="redis",
+            queue_name=("grab_test_%d" % time.time()),
             **REDIS_CONNECTION
         )
->>>>>>> 21fcafeb
 
     def test_delay_error(self):
         bot = build_spider(self.SimpleSpider)
