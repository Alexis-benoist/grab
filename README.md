# Grab Framework Project

[![Grab Test Status](https://github.com/lorien/grab/workflows/test/badge.svg)](https://github.com/lorien/grab/actions/workflows/test.yml)
[![Grab Test Coverage Status](https://coveralls.io/repos/github/lorien/grab/badge.svg)](https://coveralls.io/github/lorien/grab)
[![Grab Documentation](https://readthedocs.org/projects/grab/badge/?version=latest)](https://grab.readthedocs.io/en/latest/)

## Project Status

Important notice: pycurl backend is dropped. The only network transport now is urllib3.

The project is in a slow refactoring stage. It might be possible there will not be new features.

Things that are going to happen (no estimation time):

<<<<<<< HEAD
* Refactoring the source code while keeping most of the external API unchanged
=======
* Refactoring the source code while keeping most of external API unchanged#
>>>>>>> 129db9e7
* Fixing bugs
* Annotating source code with type hints
* Improving the quality of source code to comply with pylint and other linters
* Moving some features into external packages or moving external dependencies inside Grab
* Fixing memory leaks
* Improving test coverage
* Adding more platforms and python versions to test matrix
* Releasing new versions on pypi


## Installation

```
$ pip install -U grab
```

See details about installing Grab on different platforms here http://docs.grablib.org/en/latest/usage/installation.html


## Documentation

Get it here [grab.readthedocs.io](https://grab.readthedocs.io/en/latest/)

## About Grab (very old description)

Grab is a python web scraping framework. Grab provides a number of helpful methods
to perform network requests, scrape websites and process the scraped content:

* Automatic cookies (session) support
* HTTPS/SOCKS proxy support with/without authentication
* Keep-Alive support
* IDN support
* Tools to work with web forms
* Easy multipart file uploading
* Flexible customization of HTTP requests
* Automatic charset detection
* Powerful API to extract data from DOM tree of HTML documents with XPATH queries

Grab provides an interface called Spider to develop multithreaded website scrapers:

* Rules and conventions to organize crawling logic
* Multiple parallel network requests
* Automatic processing of network errors (failed tasks go back to a task queue)
* You can create network requests and parse responses with Grab API (see above)
* Different backends for task queue (in-memory, redis, mongodb)
* Tools to debug and collect statistics


## Grab Example

```python
    import logging

    from grab import Grab

    logging.basicConfig(level=logging.DEBUG)

    g = Grab()

    g.go('https://github.com/login')
    g.doc.set_input('login', '****')
    g.doc.set_input('password', '****')
    g.doc.submit()

    g.doc.save('/tmp/x.html')

    g.doc('//ul[@id="user-links"]//button[contains(@class, "signout")]').assert_exists()

    home_url = g.doc('//a[contains(@class, "header-nav-link name")]/@href').text()
    repo_url = home_url + '?tab=repositories'

    g.go(repo_url)

    for elem in g.doc.select('//h3[@class="repo-list-name"]/a'):
        print('%s: %s' % (elem.text(),
                          g.make_url_absolute(elem.attr('href'))))
```


## Grab::Spider Example

```python
    import logging

    from grab.spider import Spider, Task

    logging.basicConfig(level=logging.DEBUG)


    class ExampleSpider(Spider):
        def task_generator(self):
            for lang in 'python', 'ruby', 'perl':
                url = 'https://www.google.com/search?q=%s' % lang
                yield Task('search', url=url, lang=lang)

        def task_search(self, grab, task):
            print('%s: %s' % (task.lang,
                              grab.doc('//div[@class="s"]//cite').text()))


    bot = ExampleSpider(thread_number=2)
    bot.run()
```


## Community

Telegram English chat: [https://t.me/grablab](https://t.me/grablab)

Telegram Russian chat: [https://t.me/grablab\_ru](https://t.me/grablab_ru)<|MERGE_RESOLUTION|>--- conflicted
+++ resolved
@@ -12,11 +12,7 @@
 
 Things that are going to happen (no estimation time):
 
-<<<<<<< HEAD
 * Refactoring the source code while keeping most of the external API unchanged
-=======
-* Refactoring the source code while keeping most of external API unchanged#
->>>>>>> 129db9e7
 * Fixing bugs
 * Annotating source code with type hints
 * Improving the quality of source code to comply with pylint and other linters
